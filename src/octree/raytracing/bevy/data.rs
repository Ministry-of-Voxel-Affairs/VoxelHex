--- conflicted
+++ resolved
@@ -1,24 +1,13 @@
-<<<<<<< HEAD
 use crate::object_pool::empty_marker;
-use crate::octree::{
-    raytracing::bevy::types::{
-        OctreeMetaData, ShocoVoxRenderData, ShocoVoxRenderPipeline, SizedNode, Voxelement,
-    },
-    types::{NodeChildrenArray, NodeContent},
-    Octree, V3c, VoxelData,
-=======
 use crate::{
-    object_pool::empty_marker,
     octree::{
-        types::BrickData,
-        {
-            raytracing::bevy::types::{OctreeMetaData, ShocoVoxRenderData, Voxelement},
-            types::{NodeChildrenArray, NodeContent},
-            Albedo, Octree, V3c, VoxelData,
+        raytracing::bevy::types::{
+            OctreeMetaData, ShocoVoxRenderData, ShocoVoxRenderPipeline, Voxelement,
         },
+        types::{NodeChildrenArray, NodeContent},
+        Albedo, BrickData, Octree, V3c, VoxelData,
     },
     spatial::lut::BITMAP_MASK_FOR_OCTANT_LUT,
->>>>>>> 4c7d89f3
 };
 use bevy::{
     ecs::system::{Res, ResMut},
@@ -29,73 +18,12 @@
 
 impl<T, const DIM: usize> Octree<T, DIM>
 where
-<<<<<<< HEAD
-    T: VoxelData + PartialEq + Default + Clone + Copy,
-{
-    fn set_node_meta_inner(
-        &self,
-        data_meta_bytes: &mut Vec<u32>,
-        data_index: usize,
-        is_leaf: bool,
-        occupancy_bitmap: u8,
-    ) {
-        // Erase the initial data
-        data_meta_bytes[data_index / 2] &= if 0 == data_index % 2 {
-            0xFFFF00FAu32
-        } else {
-            0x00FAFFFFu32
-        };
-
-        // Add occupancy bitmap to meta
-        data_meta_bytes[data_index / 2] |= if 0 == data_index % 2 {
-            (occupancy_bitmap as u32) << 8u32
-        } else {
-            (occupancy_bitmap as u32) << 24u32
-        };
-
-        // Add node is_leaf bit to meta
-        if is_leaf {
-            data_meta_bytes[data_index / 2] |= if 0 == data_index % 2 {
-                0x000000004u32
-            } else {
-                0x00040000u32
-            };
-        }
-
-        // Add node is_used bit to meta
-        if is_leaf {
-            data_meta_bytes[data_index / 2] |= if 0 == data_index % 2 {
-                0x000000001u32
-            } else {
-                0x00010000u32
-            };
-        }
-    }
-
-    fn set_meta_bytes_for_node(
-        &self,
-        data_meta_bytes: &mut Vec<u32>,
-        node_key: usize,
-        data_index: usize,
-    ) {
-        let node = self.nodes.get(node_key);
-        match node {
-            NodeContent::Leaf(_) => {
-                self.set_node_meta_inner(
-                    data_meta_bytes,
-                    data_index,
-                    true,
-                    self.occupied_8bit(node_key as u32),
-                );
-            }
-            NodeContent::Internal(occupied_bits) => {
-                self.set_node_meta_inner(data_meta_bytes, data_index, false, *occupied_bits);
-            }
-            _ => {}
-        }
-=======
     T: Default + Clone + Copy + PartialEq + VoxelData,
 {
+    fn meta_set_element_unused(sized_node_meta: &mut u32) {
+        *sized_node_meta = *sized_node_meta & 0xFFFFFFFC;
+    }
+
     /// Updates the meta element value to store that the corresponding node is a leaf node
     fn meta_set_is_leaf(sized_node_meta: &mut u32, is_leaf: bool) {
         *sized_node_meta =
@@ -161,6 +89,7 @@
     /// Creates the descriptor bytes for the given node
     fn create_node_properties(node: &NodeContent<T, DIM>) -> u32 {
         let mut meta = 0;
+        Self::meta_set_element_unused(&mut meta);
         match node {
             NodeContent::Leaf(_) | NodeContent::UniformLeaf(_) => {
                 Self::meta_set_is_leaf(&mut meta, true);
@@ -171,7 +100,6 @@
             }
         };
         meta
->>>>>>> 4c7d89f3
     }
 
     /// Loads a brick into the provided voxels vector and color palette
@@ -244,50 +172,19 @@
 
     /// Creates GPU compatible data renderable on the GPU from an octree
     pub fn create_bevy_view(&self) -> ShocoVoxRenderData {
-        let octree_meta = OctreeMetaData {
-            octree_size: self.octree_size,
-            voxel_brick_dim: DIM as u32,
-            ambient_light_color: V3c::new(1., 1., 1.),
-            ambient_light_position: V3c::new(
-                self.octree_size as f32,
-                self.octree_size as f32,
-                self.octree_size as f32,
-            ),
-        };
-
-<<<<<<< HEAD
         let mut nodes = Vec::with_capacity(self.nodes.len());
-        let mut voxels = Vec::with_capacity(self.nodes.len() * DIM * DIM * DIM);
-=======
-        let mut nodes = Vec::new();
-        let mut children_buffer = Vec::with_capacity(self.nodes.len() * 8);
         let mut voxels = Vec::new();
         let mut node_occupied_bits = Vec::new();
->>>>>>> 4c7d89f3
         let mut color_palette = Vec::new();
         // Size of meta for one element is 2 Bytes, so array should be half + 1 for odd numbers
-        let mut data_meta_bytes = Vec::with_capacity((self.nodes.len() / 2) + 1);
         let mut node_children = Vec::with_capacity(self.nodes.len() * 8);
 
         // Build up Nodes
         let mut map_to_node_index_in_nodes_buffer = HashMap::new();
-<<<<<<< HEAD
-        for node_key in 0..self.nodes.len() {
-            if self.nodes.key_is_valid(node_key) {
-                map_to_node_index_in_nodes_buffer.insert(node_key as usize, nodes.len());
-                if 0 == (nodes.len() % 2) {
-                    data_meta_bytes.push(0);
-                }
-                self.set_meta_bytes_for_node(&mut data_meta_bytes, node_key, nodes.len());
-                nodes.push(SizedNode {
-                    voxels_start_at: empty_marker(),
-                });
-=======
         for i in 0..self.nodes.len() {
             if self.nodes.key_is_valid(i) {
                 map_to_node_index_in_nodes_buffer.insert(i, nodes.len());
                 nodes.push(Self::create_node_properties(self.nodes.get(i)));
->>>>>>> 4c7d89f3
             }
         }
 
@@ -297,43 +194,6 @@
             if !self.nodes.key_is_valid(i) {
                 continue;
             }
-<<<<<<< HEAD
-            if let NodeContent::Leaf(data) = self.nodes.get(i) {
-                debug_assert!(matches!(
-                    self.node_children[i].content,
-                    NodeChildrenArray::OccupancyBitmap(_)
-                ));
-                let occupied_bits = match self.node_children[i].content {
-                    NodeChildrenArray::OccupancyBitmap(bitmap) => bitmap,
-                    _ => panic!("Found Leaf Node without occupancy bitmap!"),
-                };
-                node_children.extend_from_slice(&[
-                    (occupied_bits & 0x00000000FFFFFFFF) as u32,
-                    ((occupied_bits & 0xFFFFFFFF00000000) >> 32) as u32,
-                    0,
-                    0,
-                    0,
-                    0,
-                    0,
-                    0,
-                ]);
-                nodes[map_to_node_index_in_nodes_buffer[&i]].voxels_start_at = voxels.len() as u32;
-                debug_assert_eq!(0, voxels.len() % (DIM * DIM * DIM));
-                for z in 0..DIM {
-                    for y in 0..DIM {
-                        for x in 0..DIM {
-                            let albedo = data[x][y][z].albedo();
-                            if !map_to_color_index_in_palette.contains_key(&albedo) {
-                                map_to_color_index_in_palette.insert(albedo, color_palette.len());
-                                color_palette.push(Vec4::new(
-                                    albedo.r as f32 / 255.,
-                                    albedo.g as f32 / 255.,
-                                    albedo.b as f32 / 255.,
-                                    albedo.a as f32 / 255.,
-                                ));
-                            }
-                            let albedo_index = map_to_color_index_in_palette[&albedo];
-=======
             let occupied_bits = self.stored_occupied_bits(i);
             node_occupied_bits.extend_from_slice(&[
                 (occupied_bits & 0x00000000FFFFFFFF) as u32,
@@ -349,7 +209,6 @@
                         "Expected Uniform leaf to have OccupancyBitmap(_) instead of {:?}",
                         self.node_children[i].content
                     );
->>>>>>> 4c7d89f3
 
                     let (brick_index, brick_added) = Self::add_brick_to_vec(
                         brick,
@@ -358,7 +217,7 @@
                         &mut map_to_color_index_in_palette,
                     );
 
-                    children_buffer.extend_from_slice(&[
+                    node_children.extend_from_slice(&[
                         brick_index,
                         empty_marker(),
                         empty_marker(),
@@ -380,20 +239,6 @@
                         }
                     }
                 }
-<<<<<<< HEAD
-            } else {
-                //Internal nodes
-                for c in 0..8 {
-                    let child_index = &self.node_children[i][c];
-                    if *child_index != self.node_children[i].empty_marker {
-                        debug_assert!(map_to_node_index_in_nodes_buffer
-                            .contains_key(&(*child_index as usize)));
-                        node_children.push(
-                            map_to_node_index_in_nodes_buffer[&(*child_index as usize)] as u32,
-                        );
-                    } else {
-                        node_children.push(*child_index);
-=======
                 NodeContent::Leaf(bricks) => {
                     debug_assert!(
                         matches!(
@@ -431,7 +276,7 @@
                             }
                         }
                     }
-                    children_buffer.extend_from_slice(&children);
+                    node_children.extend_from_slice(&children);
                 }
                 NodeContent::Internal(_) => {
                     for c in 0..8 {
@@ -439,46 +284,55 @@
                         if *child_index != empty_marker() {
                             debug_assert!(map_to_node_index_in_nodes_buffer
                                 .contains_key(&(*child_index as usize)));
-                            children_buffer.push(
+                            node_children.push(
                                 map_to_node_index_in_nodes_buffer[&(*child_index as usize)] as u32,
                             );
                         } else {
-                            children_buffer.push(*child_index);
+                            node_children.push(*child_index);
                         }
->>>>>>> 4c7d89f3
                     }
                 }
                 NodeContent::Nothing => {
-                    children_buffer.extend_from_slice(&[empty_marker(); 8]);
-                }
-            }
-        }
-
-        debug_assert_eq!(
-            nodes.len() * 2,
-            node_occupied_bits.len(),
-            "Node occupancy bitmaps length({:?}) should match node count({:?})!",
-            node_occupied_bits.len(),
-            nodes.len(),
+                    node_children.extend_from_slice(&[empty_marker(); 8]);
+                }
+            }
+        }
+
+        // +++ DEBUG +++
+        println!(
+            "bricks: {:?} <> nodes: {:?}",
+            voxels.len() / (DIM * DIM * DIM),
+            nodes.len()
         );
-
-        debug_assert_eq!(
-            nodes.len() * 8,
-            children_buffer.len(),
-            "Node count({:?}) should match length of children buffer({:?})!",
-            nodes.len(),
-            children_buffer.len()
-        );
-
+        nodes.push(0); // Additional element in node array for debug purposes
+                       /*debug_assert_eq!(
+                           nodes.len() * 2,
+                           node_occupied_bits.len(),
+                           "Node occupancy bitmaps length({:?}) should match node count({:?})!",
+                           node_occupied_bits.len(),
+                           nodes.len(),
+                       );
+
+                       debug_assert_eq!(
+                           nodes.len() * 8,
+                           node_children.len(),
+                           "Node count({:?}) should match length of children buffer({:?})!",
+                           nodes.len(),
+                           node_children.len()
+                       );*/
+        // --- DEBUG ---
         ShocoVoxRenderData {
             do_the_thing: false,
-            data_meta_bytes,
-            // root_node: SizedNode {
-            //     sized_node_meta: self.create_meta(Self::ROOT_NODE_KEY as usize),
-            //     children_start_at: empty_marker(),
-            //     voxels_start_at: empty_marker(),
-            // },
-            octree_meta,
+            octree_meta: OctreeMetaData {
+                octree_size: self.octree_size,
+                voxel_brick_dim: DIM as u32,
+                ambient_light_color: V3c::new(1., 1., 1.),
+                ambient_light_position: V3c::new(
+                    self.octree_size as f32,
+                    self.octree_size as f32,
+                    self.octree_size as f32,
+                ),
+            },
             nodes,
             node_children,
             voxels,
@@ -501,51 +355,46 @@
     svx_data: Option<ResMut<ShocoVoxRenderData>>,
     svx_pipeline: Option<ResMut<ShocoVoxRenderPipeline>>,
 ) {
-    // // Data updates triggered by debug interface
-    // if let Some(svx_data) = svx_data {
-    //     let mut render_data_mainworld = world.get_resource_mut::<ShocoVoxRenderData>().unwrap();
-    //     let svx_pipeline = svx_pipeline.unwrap();
-    //     if svx_data.do_the_thing {
-    //         // GPU buffer read
-    //         // https://docs.rs/bevy/latest/src/gpu_readback/gpu_readback.rs.html
-    //         let buffer_slice = svx_pipeline
-    //             .readable_cache_bytes_buffer
-    //             .as_ref()
-    //             .unwrap()
-    //             .slice(..);
-    //         let (s, r) = crossbeam::channel::unbounded::<()>();
-    //         buffer_slice.map_async(
-    //             bevy::render::render_resource::MapMode::Read,
-    //             move |d| match d {
-    //                 Ok(_) => s.send(()).expect("Failed to send map update"),
-    //                 Err(err) => println!("Something's wrong: {err}"),
-    //             },
-    //         );
-
-    //         render_device
-    //             .poll(bevy::render::render_resource::Maintain::wait())
-    //             .panic_on_timeout();
-
-    //         r.recv().expect("Failed to receive the map_async message");
-    //         {
-    //             let buffer_view = buffer_slice.get_mapped_range();
-
-    //             let data = buffer_view
-    //                 .chunks(std::mem::size_of::<u32>())
-    //                 .map(|chunk| u32::from_ne_bytes(chunk.try_into().expect("should be a u32")))
-    //                 .collect::<Vec<u32>>();
-    //             println!("data: {}", data[0]);
-    //         }
-
-    //         svx_pipeline
-    //             .readable_cache_bytes_buffer
-    //             .as_ref()
-    //             .unwrap()
-    //             .unmap();
-
-    //         render_data_mainworld.do_the_thing = false;
-    //     }
-    // }
+    // Data updates triggered by debug interface
+    if let Some(mut svx_data) = svx_data {
+        let svx_pipeline = svx_pipeline.unwrap();
+        if svx_data.do_the_thing {
+            // GPU buffer read
+            // https://docs.rs/bevy/latest/src/gpu_readback/gpu_readback.rs.html
+            let buffer_slice = svx_pipeline
+                .readable_nodes_buffer
+                .as_ref()
+                .unwrap()
+                .slice(..);
+            let (s, r) = crossbeam::channel::unbounded::<()>();
+            buffer_slice.map_async(
+                bevy::render::render_resource::MapMode::Read,
+                move |d| match d {
+                    Ok(_) => s.send(()).expect("Failed to send map update"),
+                    Err(err) => println!("Something's wrong: {err}"),
+                },
+            );
+
+            render_device
+                .poll(bevy::render::render_resource::Maintain::wait())
+                .panic_on_timeout();
+
+            r.recv().expect("Failed to receive the map_async message");
+            {
+                let buffer_view = buffer_slice.get_mapped_range();
+
+                let data = buffer_view
+                    .chunks(std::mem::size_of::<u32>())
+                    .map(|chunk| u32::from_ne_bytes(chunk.try_into().expect("should be a u32")))
+                    .collect::<Vec<u32>>();
+                println!("data: {}", data[0]);
+            }
+
+            svx_pipeline.readable_nodes_buffer.as_ref().unwrap().unmap();
+
+            svx_data.do_the_thing = false;
+        }
+    }
 }
 
 pub(crate) fn sync_with_main_world(// svx_data: Option<ResMut<ShocoVoxRenderData>>,
