use crate::object_pool::ObjectPool;
use std::{collections::HashMap, error::Error, hash::Hash};

#[cfg(feature = "serialization")]
use serde::{Deserialize, Serialize};

/// error types during usage or creation of the octree
#[derive(Debug)]
pub enum OctreeError {
    /// Octree creation was attempted with an invalid octree size
    InvalidSize(u32),

    /// Octree creation was attempted with an invalid brick dimension
    InvalidBrickDimension(u32),

    /// Octree creation was attempted with an invalid structure parameter ( refer to error )
    InvalidStructure(Box<dyn Error>),

    /// Octree query was attempted with an invalid position
    InvalidPosition { x: u32, y: u32, z: u32 },
}

#[derive(Debug, Clone, Copy, PartialEq)]
pub enum OctreeEntry<'a, T: VoxelData> {
    /// No information available in octree query
    Empty,

    /// Albedo data is available in octree query
    Visual(&'a Albedo),

    /// User data is avaliable in octree query
    Informative(&'a T),

    /// Both user data and color information is available in octree query
    Complex(&'a Albedo, &'a T),
}

#[derive(Debug, Clone, PartialEq)]
#[cfg_attr(feature = "serialization", derive(Serialize, Deserialize))]
pub(crate) enum BrickData<T>
where
    T: Clone + PartialEq + Clone,
{
    /// Brick is empty
    Empty,

    /// Brick is an NxNxN matrix, size is determined by the parent entity
    Parted(Vec<T>),

    /// Brick is a single item T, which takes up the entirety of the brick
    Solid(T),
}

#[derive(Debug, Default, Clone, PartialEq)]
#[cfg_attr(feature = "serialization", derive(Serialize, Deserialize))]
pub(crate) enum NodeContent<T>
where
    T: Clone + PartialEq + Clone,
{
    /// Node is empty
    #[default]
    Nothing,

    /// Internal node + cache data to store the occupancy of the enclosed nodes
    Internal(u64),

    /// Node contains 8 children, each with their own brickdata
    Leaf([BrickData<T>; 8]),

    /// Node has one child, which takes up the entirety of the node with its brick data
    UniformLeaf(BrickData<T>),
}

#[derive(Default, Copy, Clone, PartialEq, Eq)]
#[cfg_attr(feature = "serialization", derive(Serialize, Deserialize))]
pub(crate) enum NodeChildren<T: Default> {
    #[default]
    NoChildren,
    Children([T; 8]),
    OccupancyBitmap(u64), // In case of leaf nodes
}

/// Trait for User Defined Voxel Data
pub trait VoxelData {
    /// Determines if the voxel is to be hit by rays in the raytracing algorithms
    fn is_empty(&self) -> bool;
}

/// Color properties of a voxel
#[cfg_attr(feature = "serialization", derive(Serialize, Deserialize))]
#[derive(Debug, Default, Clone, Copy, PartialEq, Eq, Hash)]
pub struct Albedo {
    pub r: u8,
    pub g: u8,
    pub b: u8,
    pub a: u8,
}

pub(crate) type PaletteIndexValues = u32;
pub(crate) type NodeData = NodeContent<PaletteIndexValues>;
pub(crate) type NodeConnection = NodeChildren<u32>;
pub type OctreeMIPMapStrategy = HashMap<usize, MIPResamplingMethods>;

/// Implemented methods for MIP sampling. Default is set for
/// all MIP leveles not mentioned in the strategy
#[derive(Debug, Default, Clone, PartialEq)]
pub enum MIPResamplingMethods {
    /// MIP sampled from the MIPs below it, each voxel is the gamma corrected
    /// average of the voxels the cell contains on the same space one level below.
    /// (Gamma is set to be 2.)
    /// Warning: this introduces a significant amount of new colors into the palette
    #[default]
    BoxFilter,

    /// MIP sampled from the MIPs below it, each voxel is chosen from
    /// voxels the cell contains on the same space one level below,
    /// Introduces no new colors as current colors are reused
    PointFilter,

    /// Same as @PointFilter, but the voxels are sampled from
    /// the lowest possible level, instead of MIPs.
    /// It takes the most dominant voxel from the bottom, thus "BD"
    /// --> Bottom Dominant (It's nothing kinky)
    /// On level 1 it behaves like the regular version of itself
    PointFilterBD,

    /// MIP sampled from the MIPs below it, similar voxels are grouped together
    /// the sampled voxel is the average of the largest group
    /// @Albedo color range is assumed(0-255)
    /// f32 parameter is the threshold for similarity with a 0.001 resolution
    Posterize(f32),

    /// Same as @Posterize, but the voxels are sampled from
    /// the lowest possible level, instead of MIPs.
    /// It takes the most dominant voxel from the bottom, thus "BD"
    /// f32 parameter is the threshold for similarity with a 0.001 resolution
    /// On level 1 it behaves like the regular version of itself
    PosterizeBD(f32),
}

/// A helper object for setting Octree MIP map resampling strategy
pub struct StrategyUpdater<'a, T: Default + Clone + Eq + Hash>(pub(crate) &'a mut Octree<T>);

/// Configuration object for storing MIP map strategy
/// Don't forget to @recalculate_mip after you've enabled it, as it is
/// only updated on octree updates otherwise.
/// Activating MIP maps will require a larger GPU view (see @OctreeGPUHost::create_new_view)
/// As the MIP bricks will take space from other bricks.
#[derive(Clone)]
pub struct MIPMapStrategy {
    /// Decides if the strategy is enabled, see @Octree/node_mips
    pub(crate) enabled: bool,

    /// The MIP resampling strategy for different MIP levels
    pub(crate) resampling_methods: HashMap<usize, MIPResamplingMethods>,

    /// Color similarity threshold to reduce adding
    /// new colors during MIP operations for each MIP level. Has a resolution of 0.001
    pub(crate) resampling_color_matching_thresholds: HashMap<usize, f32>,
}

/// Sparse Octree of Nodes, where each node contains a brick of voxels.
/// A Brick is a 3 dimensional matrix, each element of it containing a voxel.
/// A Brick can be indexed directly, as opposed to the octree which is essentially a
/// tree-graph where each node has 8 children.
/// Generic argument determines the type of the user provided data type
#[cfg_attr(feature = "serialization", derive(Serialize))]
#[derive(Clone)]
pub struct Octree<T = u32>
where
    T: Default + Clone + Eq + Hash,
{
<<<<<<< HEAD
    pub(crate) brick_dim: u32,   // Size of one brick in a leaf node (dim^3)
    pub(crate) octree_size: u32, // Extent of the octree
    pub(crate) nodes: ObjectPool<NodeData>, // Storing data at each position through palette index values
    pub(crate) node_children: Vec<NodeConnection>, // Node Connections
    pub(crate) node_mips: Vec<BrickData<PaletteIndexValues>>,
=======
    /// Feature flag to enable/disable simplification attempts during octree update operations
    pub auto_simplify: bool,

    /// Size of one brick in a leaf node (dim^3)
    pub(crate) brick_dim: u32,

    /// Extent of the octree
    pub(crate) octree_size: u32,

    /// Storing data at each position through palette index values
    pub(crate) nodes: ObjectPool<NodeData>,

    /// Node Connections
    pub(crate) node_children: Vec<NodeConnection>,
>>>>>>> 52f75e0e

    /// The albedo colors used by the octree. Maximum 65535 colors can be used at once
    /// because of a limitation on GPU raytracing, to spare space index values refering the palettes
    /// are stored on 2 Bytes
    pub(crate) voxel_color_palette: Vec<Albedo>, // referenced by @nodes
    pub(crate) voxel_data_palette: Vec<T>, // referenced by @nodes

    /// Cache variable to help find colors inside the color palette
    #[cfg_attr(feature = "serialization", serde(skip_serializing, skip_deserializing))]
    pub(crate) map_to_color_index_in_palette: HashMap<Albedo, usize>,

    /// Cache variable to help find user data in the palette
    #[cfg_attr(feature = "serialization", serde(skip_serializing, skip_deserializing))]
    pub(crate) map_to_data_index_in_palette: HashMap<T, usize>,

    /// Feature flag for trying to simplify internal structure during update operations
    pub auto_simplify: bool,

    /// The stored MIP map strategy
    pub(crate) mip_map_strategy: MIPMapStrategy,
}<|MERGE_RESOLUTION|>--- conflicted
+++ resolved
@@ -170,16 +170,6 @@
 where
     T: Default + Clone + Eq + Hash,
 {
-<<<<<<< HEAD
-    pub(crate) brick_dim: u32,   // Size of one brick in a leaf node (dim^3)
-    pub(crate) octree_size: u32, // Extent of the octree
-    pub(crate) nodes: ObjectPool<NodeData>, // Storing data at each position through palette index values
-    pub(crate) node_children: Vec<NodeConnection>, // Node Connections
-    pub(crate) node_mips: Vec<BrickData<PaletteIndexValues>>,
-=======
-    /// Feature flag to enable/disable simplification attempts during octree update operations
-    pub auto_simplify: bool,
-
     /// Size of one brick in a leaf node (dim^3)
     pub(crate) brick_dim: u32,
 
@@ -191,7 +181,9 @@
 
     /// Node Connections
     pub(crate) node_children: Vec<NodeConnection>,
->>>>>>> 52f75e0e
+
+    /// Brick data for each node containing a simplified representation, or all empties if the feature is disabled
+    pub(crate) node_mips: Vec<BrickData<PaletteIndexValues>>,
 
     /// The albedo colors used by the octree. Maximum 65535 colors can be used at once
     /// because of a limitation on GPU raytracing, to spare space index values refering the palettes
@@ -207,7 +199,7 @@
     #[cfg_attr(feature = "serialization", serde(skip_serializing, skip_deserializing))]
     pub(crate) map_to_data_index_in_palette: HashMap<T, usize>,
 
-    /// Feature flag for trying to simplify internal structure during update operations
+    /// Feature flag to enable/disable simplification attempts during octree update operations
     pub auto_simplify: bool,
 
     /// The stored MIP map strategy
