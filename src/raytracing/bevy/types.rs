use crate::octree::{types::PaletteIndexValues, Octree, V3cf32, VoxelData};
use bevy::{
    asset::Handle,
    ecs::system::Resource,
    math::Vec4,
    prelude::Image,
    reflect::TypePath,
    render::{
        extract_resource::ExtractResource,
        render_graph::RenderLabel,
        render_resource::{
            BindGroup, BindGroupLayout, Buffer, CachedComputePipelineId, ShaderType,
        },
        renderer::RenderQueue,
    },
};
use bimap::BiHashMap;
use std::{
    hash::Hash,
    ops::Range,
    sync::{Arc, Mutex},
};

#[derive(Clone, ShaderType)]
pub struct OctreeMetaData {
    /// Color of the ambient light in the render
    pub ambient_light_color: V3cf32,

    /// Position of the ambient light in the render
    pub ambient_light_position: V3cf32,

    /// Size of the octree to display
    pub(crate) octree_size: u32,

    /// Contains the properties of the Octree
    ///  _===================================================================_
    /// | Byte 0-1 | Voxel Brick Dimension                                    |
    /// |=====================================================================|
    /// | Byte 2   | Features                                                 |
    /// |---------------------------------------------------------------------|
    /// |  bit 0   | 1 if MIP maps are enabled                                |
    /// |  bit 1   | unused                                                   |
    /// |  bit 2   | unused                                                   |
    /// |  bit 3   | unused                                                   |
    /// |  bit 4   | unused                                                   |
    /// |  bit 5   | unused                                                   |
    /// |  bit 6   | unused                                                   |
    /// |  bit 7   | unused                                                   |
    /// |=====================================================================|
    /// | Byte 3   | unused                                                   |
    /// `=====================================================================`
    pub(crate) tree_properties: u32,
}

#[derive(Debug, Clone, Copy, ShaderType)]
pub struct Viewport {
    /// The origin of the viewport, think of it as the position the eye
    pub origin: V3cf32,

    /// The direction the raycasts are based upon, think of it as wherever the eye looks
    pub direction: V3cf32,

    /// The volume the viewport reaches to
    /// * `x` - looking glass width
    /// * `y` - looking glass height
    /// * `z` - the max depth of the viewport
    pub frustum: V3cf32,

    /// Field of View: how scattered will the rays in the viewport are
    pub fov: f32,
}

pub struct RenderBevyPlugin<T = u32>
where
    T: Default + Clone + Eq + VoxelData + Send + Sync + 'static,
{
    pub(crate) dummy: std::marker::PhantomData<T>,
    pub(crate) resolution: [u32; 2],
}

#[derive(Resource, Clone, TypePath, ExtractResource)]
#[type_path = "shocovox::gpu::OctreeGPUHost"]
pub struct OctreeGPUHost<T = u32>
where
    T: Default + Clone + Eq + VoxelData + Send + Sync + Hash + 'static,
{
    pub tree: Octree<T>,
}

#[derive(Default, Resource, Clone, TypePath, ExtractResource)]
#[type_path = "shocovox::gpu::SvxViewSet"]
pub struct SvxViewSet {
    pub views: Vec<Arc<Mutex<OctreeGPUView>>>,
}

#[derive(Clone)]
pub struct OctreeSpyGlass {
    pub output_texture: Handle<Image>,
    pub(crate) viewport_changed: bool,
    pub(crate) viewport: Viewport,
    pub(crate) node_requests: Vec<u32>,
}

#[derive(Resource, Clone)]
pub struct OctreeGPUView {
    pub(crate) reload: bool,
    pub spyglass: OctreeSpyGlass,
    pub(crate) data_handler: OctreeGPUDataHandler,
}

#[derive(Debug, Clone)]
pub(crate) struct VictimPointer {
    pub(crate) max_meta_len: usize,
    pub(crate) loop_count: usize,
    pub(crate) stored_items: usize,
    pub(crate) meta_index: usize,
    pub(crate) child: usize,
}

#[derive(Debug, Clone, PartialEq, Eq, Hash)]
pub(crate) enum BrickOwnedBy {
    NotOwned,
    NodeAsChild(u32, u8),
    NodeAsMIP(u32),
}

#[derive(Resource, Clone)]
pub struct OctreeGPUDataHandler {
    pub(crate) render_data: OctreeRenderData,
    pub(crate) victim_node: VictimPointer,
    pub(crate) victim_brick: usize,
    pub(crate) node_key_vs_meta_index: BiHashMap<usize, usize>,
    pub(crate) brick_ownership: Vec<BrickOwnedBy>,
<<<<<<< HEAD

=======
>>>>>>> 52f75e0e
    pub(crate) uploaded_color_palette_size: usize,
}

#[derive(Clone)]
pub(crate) struct OctreeRenderDataResources {
    // Spyglass group
    // --{
    pub(crate) spyglass_bind_group: BindGroup,
    pub(crate) viewport_buffer: Buffer,
    pub(crate) node_requests_buffer: Buffer,
    // }--

    // Octree render data group
    // --{
    pub(crate) tree_bind_group: BindGroup,
    pub(crate) metadata_buffer: Buffer,
    pub(crate) node_children_buffer: Buffer,
    pub(crate) node_mips_buffer: Buffer,

    /// Buffer of Node occupancy bitmaps. Each node has a 64 bit bitmap,
    /// which is stored in 2 * u32 values. only available in GPU, to eliminate needles redundancy
    pub(crate) node_ocbits_buffer: Buffer,

    /// Buffer of Voxel Bricks. Each brick contains voxel_brick_dim^3 elements.
    /// Each Brick has a corresponding 64 bit occupancy bitmap in the @voxel_maps buffer.
    /// Only available in GPU, to eliminate needles redundancy
    pub(crate) voxels_buffer: Buffer,
    pub(crate) color_palette_buffer: Buffer,

    // Staging buffers for data reads
    pub(crate) readable_node_requests_buffer: Buffer,
    pub(crate) readable_metadata_buffer: Buffer,
    // }--
}

/// An update to a single brick inside the GPU cache in a view
#[derive(Default)]
pub(crate) struct BrickUpdate<'a> {
    pub(crate) brick_index: usize,
    pub(crate) data: Option<&'a [PaletteIndexValues]>,
}

/// An update generated by a request to insert a node, brick or MIP
#[derive(Default)]
pub(crate) struct CacheUpdatePackage<'a> {
    /// The bricks updated during the request
    pub(crate) brick_updates: Vec<BrickUpdate<'a>>,

    /// The list of modified nodes during the operation
    pub(crate) modified_nodes: Vec<usize>,

    /// Used bits updated for both bricks and nodes inside the render data cache
    pub(crate) modified_usage_range: Range<usize>,
}

#[derive(Clone, TypePath)]
#[type_path = "shocovox::gpu::ShocoVoxRenderData"]
pub struct OctreeRenderData {
    /// CPU only field, contains stored MIP feature enabled state
    pub(crate) mips_enabled: bool,

    /// Contains the properties of the Octree
    pub(crate) octree_meta: OctreeMetaData,

    /// Contains the properties of Nodes and Voxel Bricks
    ///  _===================================================================_
    /// | Byte 0  | Node properties                                           |
    /// |---------------------------------------------------------------------|
    /// |  bit 0  | 1 if node is used by the raytracing algorithm *(2) *(4)   |
    /// |  bit 1  | unused                                                    |
    /// |  bit 2  | 1 in case node is a leaf                                  |
    /// |  bit 3  | 1 in case node is uniform                                 |
    /// |  bit 4  | 1 if node has MIP                                         |
    /// |  bit 5  | 0 if MIP brick is solid, 1 if parted                      |
    /// |  bit 6  | unused - potentially: voxel brick size: 1, full or sparse |
    /// |  bit 7  | unused                                                    |
    /// |=====================================================================|
    /// | Byte 1  | unused - potentially: leaf child brick sizes *(5)         |
    /// |=====================================================================|
    /// | Byte 2  | Node Child structure                                      |
    /// |---------------------------------------------------------------------|
    /// | If Leaf | each bit is 0 if child brick is solid, 1 if parted *(1)   |
    /// | If Node | unused - potentially: node used counter(for unload prio)  |
    /// |=====================================================================|
    /// | Byte 3  | Voxel Bricks used *(3)                                    |
    /// |---------------------------------------------------------------------|
    /// | each bit is 1 if brick is used (it means do not delete please)      |
    /// `=====================================================================`
    /// *(1) Only first bit is used in case uniform leaf nodes
    /// *(2) The same bit is used for node_children and node_occupied_bits
    /// *(3) One index in the array covers 8 bricks, which is the theoretical maximum
    ///      number of bricks for one node. In practice however the number of bricks
    ///      are only 4-5 times more, than the number of nodes, because of the internal nodes;
    ///      And only a fraction of them are visible in a render.
    /// *(4) Root node does not have this bit used, because it will never be overwritten
    ///      due to the victim pointer logic
    /// *(5) That needs 8 bits tho, 1 bit for every child
    pub(crate) metadata: Vec<u32>,

    /// Index values for Nodes, 8 value per @SizedNode entry. Each value points to:
    /// In case of Internal Nodes
    /// -----------------------------------------
    /// 8 children of the node, either pointing to a node in metadata, or marked empty
    ///
    /// In case of Leaf Nodes:
    /// -----------------------------------------
    /// index of where the voxel brick start inside the @voxels buffer.
    /// Leaf node might contain 1 or 8 bricks according to @sized_node_meta ( Uniform/Non-uniform )
    pub(crate) node_children: Vec<u32>,

    /// Index values for node MIPs stored inside the bricks, each node has one MIP index, or marked empty
    pub(crate) node_mips: Vec<u32>,

    /// Buffer of Node occupancy bitmaps. Each node has a 64 bit bitmap,
    /// which is stored in 2 * u32 values
    pub(crate) node_ocbits: Vec<u32>,

    /// Stores each unique color, it is references in @voxels
    /// and in @children_buffer as well( in case of solid bricks )
    pub(crate) color_palette: Vec<Vec4>,
}

#[derive(Resource)]
pub(crate) struct SvxRenderPipeline {
    pub update_tree: bool,

    pub data_ready: bool,
    pub init_data_sent: bool,
    pub(crate) render_queue: RenderQueue,
    pub(crate) update_pipeline: CachedComputePipelineId,

    // Data layout and data
    pub(crate) spyglass_bind_group_layout: BindGroupLayout,
    pub(crate) render_data_bind_group_layout: BindGroupLayout,
    pub(crate) resources: Option<OctreeRenderDataResources>,
}

#[derive(Debug, Hash, PartialEq, Eq, Clone, RenderLabel)]
pub(crate) struct SvxLabel;

pub(crate) struct SvxRenderNode {
    pub(crate) ready: bool,
    pub(crate) resolution: [u32; 2],
}

#[cfg(test)]
mod types_wgpu_byte_compatibility_tests {
    use super::{OctreeMetaData, Viewport};
    use bevy::render::render_resource::encase::ShaderType;

    #[test]
    fn test_wgpu_compatibility() {
        Viewport::assert_uniform_compat();
        OctreeMetaData::assert_uniform_compat();
    }
}<|MERGE_RESOLUTION|>--- conflicted
+++ resolved
@@ -131,10 +131,6 @@
     pub(crate) victim_brick: usize,
     pub(crate) node_key_vs_meta_index: BiHashMap<usize, usize>,
     pub(crate) brick_ownership: Vec<BrickOwnedBy>,
-<<<<<<< HEAD
-
-=======
->>>>>>> 52f75e0e
     pub(crate) uploaded_color_palette_size: usize,
 }
 
