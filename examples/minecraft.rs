#[cfg(feature = "bevy_wgpu")]
use shocovox_rs::octree::Octree;

#[cfg(feature = "bevy_wgpu")]
use bevy::{prelude::*, window::WindowPlugin};

#[cfg(feature = "bevy_wgpu")]
use shocovox_rs::octree::{
    raytracing::{
<<<<<<< HEAD
        bevy::create_viewing_glass, ShocoVoxRenderData, ShocoVoxRenderPlugin, ShocoVoxViewingGlass,
        Viewport,
=======
        bevy::create_viewing_glass, Ray, ShocoVoxRenderPlugin, ShocoVoxViewingGlass, Viewport,
>>>>>>> 4c7d89f3
    },
    Albedo, V3c, VoxelData,
};

#[cfg(feature = "bevy_wgpu")]
use iyes_perf_ui::{
    entries::diagnostics::{PerfUiEntryFPS, PerfUiEntryFPSWorst},
    ui::root::PerfUiRoot,
    PerfUiPlugin,
};

#[cfg(feature = "bevy_wgpu")]
const DISPLAY_RESOLUTION: [u32; 2] = [1024, 768];

#[cfg(feature = "bevy_wgpu")]
const BRICK_DIMENSION: usize = 32;

#[cfg(feature = "bevy_wgpu")]
#[derive(Resource)]
struct TreeResource<T, const DIM: usize>
where
    T: Default + Clone + PartialEq + VoxelData,
{
    tree: Octree<T, DIM>,
}

#[cfg(feature = "bevy_wgpu")]
fn main() {
    App::new()
        .insert_resource(ClearColor(Color::BLACK))
        .add_plugins((
            DefaultPlugins.set(WindowPlugin {
                primary_window: Some(Window {
                    // uncomment for unthrottled FPS
                    present_mode: bevy::window::PresentMode::AutoNoVsync,
                    ..default()
                }),
                ..default()
            }),
            ShocoVoxRenderPlugin {
                resolution: DISPLAY_RESOLUTION,
            },
            bevy::diagnostic::FrameTimeDiagnosticsPlugin,
            PerfUiPlugin,
        ))
        .add_systems(Startup, setup)
        .add_systems(Update, rotate_camera)
        .add_systems(Update, handle_zoom)
        .run();
}

#[cfg(feature = "bevy_wgpu")]
fn setup(mut commands: Commands, images: ResMut<Assets<Image>>) {
    // fill octree with data
    let tree;
    let tree_path = "example_junk_minecraft";
    if std::path::Path::new(tree_path).exists() {
        tree = Octree::<Albedo, BRICK_DIMENSION>::load(&tree_path)
            .ok()
            .unwrap();
    } else {
        tree = match shocovox_rs::octree::Octree::<Albedo, BRICK_DIMENSION>::load_vox_file(
            "assets/models/minecraft.vox",
        ) {
            Ok(tree_) => tree_,
            Err(message) => panic!("Parsing model file failed with message: {message}"),
        };
        tree.save(&tree_path).ok().unwrap();
    }

    commands.spawn(DomePosition {
        yaw: 0.,
        roll: 0.,
        radius: tree.get_size() as f32 * 2.2,
    });

    let render_data = tree.create_bevy_view();
    let viewing_glass = create_viewing_glass(
        &Viewport {
            origin,
            direction: V3c {
                x: 0.,
                y: 0.,
                z: -1.,
            },
            w_h_fov: V3c::new(10., 10., 3.),
        },
        DISPLAY_RESOLUTION,
        images,
    );
    commands.spawn(SpriteBundle {
        sprite: Sprite {
            custom_size: Some(Vec2::new(1024., 768.)),
            ..default()
        },
        texture: viewing_glass.output_texture.clone(),
        ..default()
    });
    commands.spawn(Camera2dBundle::default());
    commands.insert_resource(TreeResource { tree });
    commands.insert_resource(render_data);
    commands.insert_resource(viewing_glass);

    commands.spawn((
        PerfUiRoot::default(),
        PerfUiEntryFPS {
            label: "Frame Rate (current)".into(),
            threshold_highlight: Some(60.0),
            digits: 5,
            precision: 2,
            ..default()
        },
        PerfUiEntryFPSWorst {
            label: "Frame Rate (worst)".into(),
            threshold_highlight: Some(60.0),
            digits: 5,
            precision: 2,
            ..default()
        },
    ));
}

#[cfg(feature = "bevy_wgpu")]
#[derive(Component)]
struct DomePosition {
    radius: f32,
    yaw: f32,
    roll: f32,
}

#[cfg(feature = "bevy_wgpu")]
fn rotate_camera(
    angles_query: Query<&mut DomePosition>,
    mut viewing_glass: ResMut<ShocoVoxViewingGlass>,
) {
    let (yaw, roll) = (angles_query.single().yaw, angles_query.single().roll);

    let radius = angles_query.single().radius;
    viewing_glass.viewport.origin = V3c::new(
        radius / 2. + yaw.sin() * radius,
        radius + roll.sin() * radius * 2.,
        radius / 2. + yaw.cos() * radius,
    );
    viewing_glass.viewport.direction =
        (V3c::unit(radius / 2.) - viewing_glass.viewport.origin).normalized();
}

#[cfg(feature = "bevy_wgpu")]
fn handle_zoom(
    keys: Res<ButtonInput<KeyCode>>,
    mut angles_query: Query<&mut DomePosition>,
<<<<<<< HEAD
    svx_data: Option<ResMut<ShocoVoxRenderData>>,
=======
    tree: Res<TreeResource<Albedo, BRICK_DIMENSION>>,
>>>>>>> 4c7d89f3
) {
    if let Some(ref svx_data) = svx_data {
        if svx_data.is_changed() {
            println!("changed!! --> {:?}", svx_data.node_children[0..2].to_vec());
        }
    }
    const ADDITION: f32 = 0.05;
    let angle_update_fn = |angle, delta| -> f32 {
        let new_angle = angle + delta;
        if new_angle < 360. {
            new_angle
        } else {
            0.
        }
    };
    if keys.pressed(KeyCode::Tab) {
        // Render the current view with CPU
        let viewport_up_direction = V3c::new(0., 1., 0.);
        let viewport_right_direction = viewport_up_direction
            .cross(viewing_glass.viewport.direction)
            .normalized();
        let pixel_width = viewing_glass.viewport.w_h_fov.x as f32 / DISPLAY_RESOLUTION[0] as f32;
        let pixel_height = viewing_glass.viewport.w_h_fov.y as f32 / DISPLAY_RESOLUTION[1] as f32;
        let viewport_bottom_left = viewing_glass.viewport.origin
            + (viewing_glass.viewport.direction * viewing_glass.viewport.w_h_fov.z)
            - (viewport_up_direction * (viewing_glass.viewport.w_h_fov.y / 2.))
            - (viewport_right_direction * (viewing_glass.viewport.w_h_fov.x / 2.));

        // define light
        let diffuse_light_normal = V3c::new(0., -1., 1.).normalized();

        use image::ImageBuffer;
        use image::Rgb;
        let mut img = ImageBuffer::new(DISPLAY_RESOLUTION[0], DISPLAY_RESOLUTION[1]);

        // cast each ray for a hit
        for x in 0..DISPLAY_RESOLUTION[0] {
            for y in 0..DISPLAY_RESOLUTION[1] {
                let actual_y_in_image = DISPLAY_RESOLUTION[1] - y - 1;
                //from the origin of the camera to the current point of the viewport
                let glass_point = viewport_bottom_left
                    + viewport_right_direction * x as f32 * pixel_width
                    + viewport_up_direction * y as f32 * pixel_height;
                let ray = Ray {
                    origin: viewing_glass.viewport.origin,
                    direction: (glass_point - viewing_glass.viewport.origin).normalized(),
                };

                use std::io::Write;
                std::io::stdout().flush().ok().unwrap();

                if let Some(hit) = tree.tree.get_by_ray(&ray) {
                    let (data, _, normal) = hit;
                    //Because both vector should be normalized, the dot product should be 1*1*cos(angle)
                    //That means it is in range -1, +1, which should be accounted for
                    let diffuse_light_strength =
                        1. - (normal.dot(&diffuse_light_normal) / 2. + 0.5);
                    img.put_pixel(
                        x,
                        actual_y_in_image,
                        Rgb([
                            (data.r as f32 * diffuse_light_strength) as u8,
                            (data.g as f32 * diffuse_light_strength) as u8,
                            (data.b as f32 * diffuse_light_strength) as u8,
                        ]),
                    );
                } else {
                    img.put_pixel(x, actual_y_in_image, Rgb([128, 128, 128]));
                }
            }
        }

        img.save("example_junk_cpu_render.png").ok().unwrap();
    }

    let multiplier = if keys.pressed(KeyCode::ShiftLeft) {
        10.0 // Doesn't have any effect?!
    } else {
        1.0
    };

    if keys.pressed(KeyCode::ArrowUp) {
        angles_query.single_mut().roll = angle_update_fn(angles_query.single().roll, ADDITION);
    }
    if keys.pressed(KeyCode::ArrowDown) {
        angles_query.single_mut().roll = angle_update_fn(angles_query.single().roll, -ADDITION);
    }
    if keys.pressed(KeyCode::ArrowLeft) {
        angles_query.single_mut().yaw = angle_update_fn(angles_query.single().yaw, ADDITION);
        // println!("viewport: {:?}", viewing_glass.viewport);
    }
    if keys.pressed(KeyCode::ArrowRight) {
        angles_query.single_mut().yaw = angle_update_fn(angles_query.single().yaw, -ADDITION);
        // println!("viewport: {:?}", viewing_glass.viewport);
    }
    if keys.pressed(KeyCode::PageUp) {
        angles_query.single_mut().radius *= 1. - 0.02 * multiplier;
    }
    if keys.pressed(KeyCode::PageDown) {
        angles_query.single_mut().radius *= 1. + 0.02 * multiplier;
    }
    if keys.pressed(KeyCode::Home) {
        viewing_glass.viewport.w_h_fov.x *= 1. + 0.09 * multiplier;
        viewing_glass.viewport.w_h_fov.y *= 1. + 0.09 * multiplier;
    }
    if keys.pressed(KeyCode::End) {
        viewing_glass.viewport.w_h_fov.x *= 1. - 0.09 * multiplier;
        viewing_glass.viewport.w_h_fov.y *= 1. - 0.09 * multiplier;
    }
    if keys.pressed(KeyCode::Tab) {
        svx_data.unwrap().do_the_thing = true;
    }
}

#[cfg(not(feature = "bevy_wgpu"))]
fn main() {
    println!("You probably forgot to enable the bevy_wgpu feature!");
    //nothing to do when the feature is not enabled
}<|MERGE_RESOLUTION|>--- conflicted
+++ resolved
@@ -7,12 +7,8 @@
 #[cfg(feature = "bevy_wgpu")]
 use shocovox_rs::octree::{
     raytracing::{
-<<<<<<< HEAD
-        bevy::create_viewing_glass, ShocoVoxRenderData, ShocoVoxRenderPlugin, ShocoVoxViewingGlass,
-        Viewport,
-=======
-        bevy::create_viewing_glass, Ray, ShocoVoxRenderPlugin, ShocoVoxViewingGlass, Viewport,
->>>>>>> 4c7d89f3
+        bevy::create_viewing_glass, Ray, ShocoVoxRenderData, ShocoVoxRenderPlugin,
+        ShocoVoxViewingGlass, Viewport,
     },
     Albedo, V3c, VoxelData,
 };
@@ -92,7 +88,11 @@
     let render_data = tree.create_bevy_view();
     let viewing_glass = create_viewing_glass(
         &Viewport {
-            origin,
+            origin: V3c {
+                x: 0.,
+                y: 0.,
+                z: 0.,
+            },
             direction: V3c {
                 x: 0.,
                 y: 0.,
@@ -163,12 +163,10 @@
 #[cfg(feature = "bevy_wgpu")]
 fn handle_zoom(
     keys: Res<ButtonInput<KeyCode>>,
+    mut viewing_glass: ResMut<ShocoVoxViewingGlass>,
+    svx_data: Option<ResMut<ShocoVoxRenderData>>,
     mut angles_query: Query<&mut DomePosition>,
-<<<<<<< HEAD
-    svx_data: Option<ResMut<ShocoVoxRenderData>>,
-=======
     tree: Res<TreeResource<Albedo, BRICK_DIMENSION>>,
->>>>>>> 4c7d89f3
 ) {
     if let Some(ref svx_data) = svx_data {
         if svx_data.is_changed() {
@@ -278,7 +276,7 @@
         viewing_glass.viewport.w_h_fov.x *= 1. - 0.09 * multiplier;
         viewing_glass.viewport.w_h_fov.y *= 1. - 0.09 * multiplier;
     }
-    if keys.pressed(KeyCode::Tab) {
+    if keys.pressed(KeyCode::Delete) {
         svx_data.unwrap().do_the_thing = true;
     }
 }
