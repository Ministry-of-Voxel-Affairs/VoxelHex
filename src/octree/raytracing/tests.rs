#[cfg(test)]
mod wgpu_tests {
    #[test]
    fn test_special_key_values() {
        // assumptions in shader needs to be compared to factual values
        assert!(crate::object_pool::empty_marker() == 4294967295u32);
    }
}

#[cfg(test)]
mod octree_raytracing_tests {
    use crate::octree::{Albedo, Cube, Octree, V3c};
    use crate::spatial::raytracing::Ray;
    use crate::spatial::{math::plane_line_intersection, FLOAT_ERROR_TOLERANCE};

    use rand::{rngs::ThreadRng, Rng};

    /// Reference implementation to decide step to sibling boundary
    fn get_step_to_next_sibling(current: &Cube, ray: &Ray) -> V3c<f32> {
        //Find the point furthest from the ray
        let midpoint = V3c::unit((current.size / 2.0) as f32) + current.min_position.into();
        let ref_point = midpoint
            + V3c::new(
                (current.size as f32 / 2.).copysign(ray.direction.x),
                (current.size as f32 / 2.).copysign(ray.direction.y),
                (current.size as f32 / 2.).copysign(ray.direction.z),
            );

        // Find the min of the 3 plane intersections
        let x_plane_distance = plane_line_intersection(
            &ref_point,
            &V3c::new(1., 0., 0.),
            &ray.origin,
            &ray.direction,
        )
        .unwrap_or(f32::MAX);
        let y_plane_distance = plane_line_intersection(
            &ref_point,
            &V3c::new(0., 1., 0.),
            &ray.origin,
            &ray.direction,
        )
        .unwrap_or(f32::MAX);
        let z_plane_distance = plane_line_intersection(
            &ref_point,
            &V3c::new(0., 0., 1.),
            &ray.origin,
            &ray.direction,
        )
        .unwrap_or(f32::MAX);
        let min_d = x_plane_distance.min(y_plane_distance).min(z_plane_distance);

        // Step along the axes with the minimum distances
        V3c::new(
            if (min_d - x_plane_distance).abs() < FLOAT_ERROR_TOLERANCE {
                (current.size as f32).copysign(ray.direction.x)
            } else {
                0.
            },
            if (min_d - y_plane_distance).abs() < FLOAT_ERROR_TOLERANCE {
                (current.size as f32).copysign(ray.direction.y)
            } else {
                0.
            },
            if (min_d - z_plane_distance).abs() < FLOAT_ERROR_TOLERANCE {
                (current.size as f32).copysign(ray.direction.z)
            } else {
                0.
            },
        )
    }

    #[test]
    #[ignore = "May fail in edge cases"]
    fn compare_sibling_step_functions() {
        // Sometimes this test fails because the optimized implementation
        // does not consider points at the exact edges of the cube to be part of it
        // and axis aligned ray directions at the cube boundaries also behave differently
        let mut rng = rand::thread_rng();
        for _ in 0..100 {
            let cube = Cube {
                min_position: V3c::new(
                    rng.gen_range(0..100) as f32,
                    rng.gen_range(0..100) as f32,
                    rng.gen_range(0..100) as f32,
                ),
                size: rng.gen_range(1..1000) as f32,
            };
            let ray = make_ray_point_to(
                &(V3c::from(cube.min_position) + V3c::unit(cube.size as f32) * 0.5),
                &mut rng,
            );
            let scale_factors = Octree::<Albedo>::get_dda_scale_factors(&ray);
            let mut current_d = cube
                .intersect_ray(&ray)
                .unwrap()
                .impact_distance
                .unwrap_or(0.);

            assert!(
                FLOAT_ERROR_TOLERANCE
                    > (get_step_to_next_sibling(&cube, &ray)
                        - Octree::<Albedo>::dda_step_to_next_sibling(
                            &ray,
                            &mut current_d,
                            &cube,
                            &scale_factors
                        ))
                    .length()
            );
        }
    }

    fn make_ray_point_to(target: &V3c<f32>, rng: &mut ThreadRng) -> Ray {
        let origin = V3c {
            x: rng.gen_range(8..16) as f32,
            y: rng.gen_range(8..16) as f32,
            z: rng.gen_range(8..16) as f32,
        };
        Ray {
            direction: (*target - origin).normalized(),
            origin,
        }
    }

    #[test]
    fn test_get_by_ray_from_outside() {
        let mut rng = rand::thread_rng();
        let mut tree = Octree::<Albedo>::new(4).ok().unwrap();
        let mut filled = Vec::new();
        for x in 1..4 {
            for y in 1..4 {
                if 10 > rng.gen_range(0..20) {
                    let pos = V3c::new(x, y, 1);
<<<<<<< HEAD
                    tree.insert(&pos, 5).ok().unwrap();
=======
                    tree.insert(&pos, 5.into()).ok().unwrap();
>>>>>>> 5dc73bd2
                    filled.push(pos);
                }
            }
        }

        for p in filled.into_iter() {
            let ray = make_ray_point_to(&V3c::new(p.x as f32, p.y as f32, p.z as f32), &mut rng);
            assert!(tree.get_by_ray(&ray).is_some());
<<<<<<< HEAD
            assert!(*tree.get_by_ray(&ray).unwrap().0 == 5);
=======
            assert!(*tree.get_by_ray(&ray).unwrap().0 == 5.into());
>>>>>>> 5dc73bd2
        }
    }

    #[test]
    fn test_get_by_ray_from_outside_where_dim_is_2() {
        let mut rng = rand::thread_rng();
        let mut tree = Octree::<Albedo, 2>::new(4).ok().unwrap();
        let mut filled = Vec::new();
        for x in 1..4 {
            for y in 1..4 {
                if 10 > rng.gen_range(0..20) {
                    let pos = V3c::new(x, y, 1);
<<<<<<< HEAD
                    tree.insert(&pos, 5).ok().unwrap();
=======
                    tree.insert(&pos, 5.into()).ok().unwrap();
>>>>>>> 5dc73bd2
                    filled.push(pos);
                }
            }
        }

        for p in filled.into_iter() {
            let ray = make_ray_point_to(&V3c::new(p.x as f32, p.y as f32, p.z as f32), &mut rng);
            assert!(tree.get_by_ray(&ray).is_some());
<<<<<<< HEAD
            assert!(*tree.get_by_ray(&ray).unwrap().0 == 5);
=======
            assert!(*tree.get_by_ray(&ray).unwrap().0 == 5.into());
>>>>>>> 5dc73bd2
        }
    }

    fn make_edge_ray_point_to(target: &V3c<f32>, rng: &mut ThreadRng) -> Ray {
        let origin = V3c {
            x: rng.gen_range(0..8) as f32,
            y: rng.gen_range(0..8) as f32,
            z: 8.,
        };
        Ray {
            direction: (*target - origin).normalized(),
            origin,
        }
    }

    #[test]
    fn test_get_by_ray_from_edge() {
        let mut rng = rand::thread_rng();
        let mut tree = Octree::<Albedo>::new(8).ok().unwrap();
        let mut filled = Vec::new();
        for x in 1..4 {
            for y in 1..4 {
                for z in 1..4 {
                    if 10 > rng.gen_range(0..20) {
                        let pos = V3c::new(x, y, z);
<<<<<<< HEAD
                        tree.insert(&pos, 5).ok().unwrap();
=======
                        tree.insert(&pos, 5.into()).ok().unwrap();
>>>>>>> 5dc73bd2
                        filled.push(pos);
                    }
                }
            }
        }

        for p in filled.into_iter() {
            let ray = make_edge_ray_point_to(
                &V3c::new(p.x as f32 + 0.1, p.y as f32 + 0.1, p.z as f32 + 0.1),
                &mut rng,
            );
            assert!(tree.get_by_ray(&ray).is_some());
<<<<<<< HEAD
            assert!(*tree.get_by_ray(&ray).unwrap().0 == 5);
=======
            assert!(*tree.get_by_ray(&ray).unwrap().0 == 5.into());
>>>>>>> 5dc73bd2
        }
    }

    #[test]
    fn test_get_by_ray_from_inside() {
        let mut rng = rand::thread_rng();
        let mut tree = Octree::<Albedo>::new(16).ok().unwrap();
        let mut filled = Vec::new();
        for x in 1..4 {
            for y in 1..4 {
                for z in 1..4 {
                    if 10 > rng.gen_range(0..20) {
                        let pos = V3c::new(x, y, z);
<<<<<<< HEAD
                        tree.insert(&pos, 5).ok().unwrap();
=======
                        tree.insert(&pos, 5.into()).ok().unwrap();
>>>>>>> 5dc73bd2
                        filled.push(pos);
                    }
                }
            }
        }

        for p in filled.into_iter() {
            let pos = V3c::new(p.x as f32, p.y as f32, p.z as f32);
            let ray = make_ray_point_to(&pos, &mut rng);
            assert!(tree.get(&pos.into()).is_some());
            assert!(tree.get_by_ray(&ray).is_some());
<<<<<<< HEAD
            assert!(*tree.get_by_ray(&ray).unwrap().0 == 5);
=======
            assert!(*tree.get_by_ray(&ray).unwrap().0 == 5.into());
>>>>>>> 5dc73bd2
        }
    }

    #[cfg(feature = "bevy_wgpu")]
    #[test]
    fn test_lvl1_occupancy_bitmap() {
        let original_bitmap: u64 = 0xFA17EDBEEF15DEAD;
        let mut bitmap_target = [0; 8];
        Octree::<Albedo, 1>::meta_set_leaf_occupancy_bitmap(&mut bitmap_target, original_bitmap);
        let reconstructed_bitmap: u64 = bitmap_target[0] as u64 | (bitmap_target[1] as u64) << 32;
        assert!(reconstructed_bitmap == original_bitmap);
    }

    #[test]
    fn test_edge_case_unreachable() {
<<<<<<< HEAD
        let mut tree = Octree::<u32>::new(4).ok().unwrap();
        tree.insert(&V3c::new(3, 0, 0), 0).ok().unwrap();
        tree.insert(&V3c::new(3, 3, 0), 1).ok().unwrap();
        tree.insert(&V3c::new(0, 3, 0), 2).ok().unwrap();

        for y in 0..4 {
            tree.insert(&V3c::new(0, y, y), 3).ok().unwrap();
            tree.insert(&V3c::new(1, y, y), 3).ok().unwrap();
            tree.insert(&V3c::new(2, y, y), 3).ok().unwrap();
            tree.insert(&V3c::new(3, y, y), 3).ok().unwrap();
=======
        let mut tree = Octree::<Albedo>::new(4).ok().unwrap();
        tree.insert(&V3c::new(3, 0, 0), 0.into()).ok().unwrap();
        tree.insert(&V3c::new(3, 3, 0), 1.into()).ok().unwrap();
        tree.insert(&V3c::new(0, 3, 0), 2.into()).ok().unwrap();

        for y in 0..4 {
            tree.insert(&V3c::new(0, y, y), 3.into()).ok().unwrap();
            tree.insert(&V3c::new(1, y, y), 3.into()).ok().unwrap();
            tree.insert(&V3c::new(2, y, y), 3.into()).ok().unwrap();
            tree.insert(&V3c::new(3, y, y), 3.into()).ok().unwrap();
>>>>>>> 5dc73bd2
        }

        let ray = Ray {
            origin: V3c {
                x: 10.0,
                y: 10.0,
                z: -5.,
            },
            direction: V3c {
                x: -0.66739213,
                y: -0.6657588,
                z: 0.333696,
            },
        };
        let _ = tree.get_by_ray(&ray); //Should not fail with unreachable code panic
    }

    #[test]
    fn test_edge_case_empty_line_in_middle() {
<<<<<<< HEAD
        let mut tree = Octree::<u32>::new(4).ok().unwrap();
        tree.insert(&V3c::new(2, 1, 1), 3).ok();
=======
        let mut tree = Octree::<Albedo>::new(4).ok().unwrap();
        tree.insert(&V3c::new(2, 1, 1), 3.into()).ok();
>>>>>>> 5dc73bd2

        let ray = Ray {
            origin: V3c {
                x: 8.965594,
                y: 10.0,
                z: -4.4292345,
            },
            direction: V3c {
                x: -0.5082971,
                y: -0.72216684,
                z: 0.46915793,
            },
        };
        assert!(tree.get_by_ray(&ray).is_some());
    }

    #[test]
    fn test_edge_case_zero_advance() {
<<<<<<< HEAD
        let mut tree = Octree::<u32>::new(4).ok().unwrap();
        tree.insert(&V3c::new(3, 0, 0), 0).ok().unwrap();
        tree.insert(&V3c::new(3, 3, 0), 1).ok().unwrap();
        tree.insert(&V3c::new(0, 3, 0), 2).ok().unwrap();

        for y in 0..4 {
            tree.insert(&V3c::new(0, y, y), 3).ok().unwrap();
            tree.insert(&V3c::new(1, y, y), 3).ok().unwrap();
            tree.insert(&V3c::new(2, y, y), 3).ok().unwrap();
            tree.insert(&V3c::new(3, y, y), 3).ok().unwrap();
=======
        let mut tree = Octree::<Albedo>::new(4).ok().unwrap();
        tree.insert(&V3c::new(3, 0, 0), 0.into()).ok().unwrap();
        tree.insert(&V3c::new(3, 3, 0), 1.into()).ok().unwrap();
        tree.insert(&V3c::new(0, 3, 0), 2.into()).ok().unwrap();

        for y in 0..4 {
            tree.insert(&V3c::new(0, y, y), 3.into()).ok().unwrap();
            tree.insert(&V3c::new(1, y, y), 3.into()).ok().unwrap();
            tree.insert(&V3c::new(2, y, y), 3.into()).ok().unwrap();
            tree.insert(&V3c::new(3, y, y), 3.into()).ok().unwrap();
>>>>>>> 5dc73bd2
        }

        let ray = Ray {
            origin: V3c {
                x: 8.930992,
                y: 10.0,
                z: -4.498597,
            },
            direction: V3c {
                x: -0.4687217,
                y: -0.772969,
                z: 0.42757326,
            },
        };
        assert!(tree.get_by_ray(&ray).is_some());
    }

    #[test]
    fn test_edge_case_ray_behind_octree() {
<<<<<<< HEAD
        let mut tree = Octree::<u32>::new(4).ok().unwrap();
        tree.insert(&V3c::new(0, 3, 0), 5).ok().unwrap();
=======
        let mut tree = Octree::<Albedo>::new(4).ok().unwrap();
        tree.insert(&V3c::new(0, 3, 0), 5.into()).ok().unwrap();
>>>>>>> 5dc73bd2
        let origin = V3c::new(2., 2., -5.);
        let ray = Ray {
            direction: (V3c::new(0., 3., 0.) - origin).normalized(),
            origin,
        };
        assert!(tree.get(&V3c::new(0, 3, 0)).is_some());
<<<<<<< HEAD
        assert!(*tree.get(&V3c::new(0, 3, 0)).unwrap() == 5);
        assert!(tree.get_by_ray(&ray).is_some());
        assert!(*tree.get_by_ray(&ray).unwrap().0 == 5);
=======
        assert!(*tree.get(&V3c::new(0, 3, 0)).unwrap() == 5.into());
        assert!(tree.get_by_ray(&ray).is_some());
        assert!(*tree.get_by_ray(&ray).unwrap().0 == 5.into());
>>>>>>> 5dc73bd2
    }

    #[test]
    fn test_edge_case_overlapping_voxels() {
<<<<<<< HEAD
        let mut tree = Octree::<u32>::new(4).ok().unwrap();
        tree.insert(&V3c::new(0, 0, 0), 5).ok().unwrap();
        tree.insert(&V3c::new(1, 0, 0), 6).ok().unwrap();
=======
        let mut tree = Octree::<Albedo>::new(4).ok().unwrap();
        tree.insert(&V3c::new(0, 0, 0), 5.into()).ok().unwrap();
        tree.insert(&V3c::new(1, 0, 0), 6.into()).ok().unwrap();
>>>>>>> 5dc73bd2

        let test_ray = Ray {
            origin: V3c {
                x: 2.0,
                y: 4.0,
                z: -2.0,
            },
            direction: V3c {
                x: -0.23184556,
                y: -0.79392403,
                z: 0.5620785,
            },
        };
<<<<<<< HEAD
        assert!(tree.get_by_ray(&test_ray).is_some_and(|hit| *hit.0 == 6));
=======
        assert!(tree
            .get_by_ray(&test_ray)
            .is_some_and(|hit| *hit.0 == 6.into()));
>>>>>>> 5dc73bd2
    }

    #[test]
    fn test_edge_case_edge_raycast() {
        let mut tree = Octree::<Albedo>::new(4).ok().unwrap();

        for x in 0..4 {
            for z in 0..4 {
<<<<<<< HEAD
                tree.insert(&V3c::new(x, 0, z), 5).ok().unwrap();
=======
                tree.insert(&V3c::new(x, 0, z), 5.into()).ok().unwrap();
>>>>>>> 5dc73bd2
            }
        }
        let ray = Ray {
            origin: V3c {
                x: 2.0,
                y: 4.0,
                z: -2.0,
            },
            direction: V3c {
                x: -0.47839317,
                y: -0.71670955,
                z: 0.50741255,
            },
        };
        let result = tree.get_by_ray(&ray);
<<<<<<< HEAD
        assert!(result.is_none() || *result.unwrap().0 == 5);
=======
        assert!(result.is_none() || *result.unwrap().0 == 5.into());
>>>>>>> 5dc73bd2
    }

    #[test]
    fn test_edge_case_voxel_corner() {
        let mut tree = Octree::<Albedo>::new(4).ok().unwrap();

        for x in 0..4 {
            for z in 0..4 {
<<<<<<< HEAD
                tree.insert(&V3c::new(x, 0, z), 5).ok().unwrap();
=======
                tree.insert(&V3c::new(x, 0, z), 5.into()).ok().unwrap();
>>>>>>> 5dc73bd2
            }
        }

        let ray = Ray {
            origin: V3c {
                x: 2.0,
                y: 4.0,
                z: -2.0,
            },
            direction: V3c {
                x: -0.27100056,
                y: -0.7961219,
                z: 0.54106253,
            },
        };
        assert!(tree.get_by_ray(&ray).is_some());
<<<<<<< HEAD
        assert!(*tree.get_by_ray(&ray).unwrap().0 == 5);
=======
        assert!(*tree.get_by_ray(&ray).unwrap().0 == 5.into());
>>>>>>> 5dc73bd2
    }

    #[test]
    fn test_edge_case_bottom_edge() {
        let mut tree = Octree::<Albedo>::new(4).ok().unwrap();

        for x in 0..4 {
            for z in 0..4 {
<<<<<<< HEAD
                tree.insert(&V3c::new(x, 0, z), 5).ok().unwrap();
=======
                tree.insert(&V3c::new(x, 0, z), 5.into()).ok().unwrap();
>>>>>>> 5dc73bd2
            }
        }

        let ray = Ray {
            origin: V3c {
                x: 2.0,
                y: 4.0,
                z: -2.0,
            },
            direction: V3c {
                x: -0.379010856,
                y: -0.822795153,
                z: 0.423507959,
            },
        };
        assert!(tree.get_by_ray(&ray).is_some());
<<<<<<< HEAD
        assert!(*tree.get_by_ray(&ray).unwrap().0 == 5);
=======
        assert!(*tree.get_by_ray(&ray).unwrap().0 == 5.into());
>>>>>>> 5dc73bd2
    }

    #[test]
    fn test_edge_case_loop_stuck() {
<<<<<<< HEAD
        let mut tree = Octree::<u32>::new(4).ok().unwrap();
        tree.insert(&V3c::new(3, 0, 0), 0).ok().unwrap();
        tree.insert(&V3c::new(3, 3, 0), 1).ok().unwrap();
        tree.insert(&V3c::new(0, 3, 0), 2).ok().unwrap();

        for y in 0..4 {
            tree.insert(&V3c::new(0, y, y), 3).ok().unwrap();
            tree.insert(&V3c::new(1, y, y), 4).ok().unwrap();
            tree.insert(&V3c::new(2, y, y), 5).ok().unwrap();
            tree.insert(&V3c::new(3, y, y), 6).ok().unwrap();
=======
        let mut tree = Octree::<Albedo>::new(4).ok().unwrap();
        tree.insert(&V3c::new(3, 0, 0), 0.into()).ok().unwrap();
        tree.insert(&V3c::new(3, 3, 0), 1.into()).ok().unwrap();
        tree.insert(&V3c::new(0, 3, 0), 2.into()).ok().unwrap();

        for y in 0..4 {
            tree.insert(&V3c::new(0, y, y), 3.into()).ok().unwrap();
            tree.insert(&V3c::new(1, y, y), 4.into()).ok().unwrap();
            tree.insert(&V3c::new(2, y, y), 5.into()).ok().unwrap();
            tree.insert(&V3c::new(3, y, y), 6.into()).ok().unwrap();
>>>>>>> 5dc73bd2
        }

        let ray = Ray {
            origin: V3c {
                x: 0.024999974,
                y: 10.0,
                z: 0.0,
            },
            direction: V3c {
                x: -0.0030831057,
                y: -0.98595166,
                z: 0.16700225,
            },
        };
        let _ = tree.get_by_ray(&ray); //should not cause infinite loop
    }

    #[test]
<<<<<<< HEAD
    fn test_edge_case_brick_undetected() {
        let mut tree = Octree::<u32, 4>::new(4).ok().unwrap();

        for x in 0..4 {
            for z in 0..4 {
                tree.insert(&V3c::new(x, 0, z), 5).ok().unwrap();
=======
    fn test_edge_case_matrix_undetected() {
        let mut tree = Octree::<Albedo, 4>::new(4).ok().unwrap();

        for x in 0..4 {
            for z in 0..4 {
                tree.insert(&V3c::new(x, 0, z), 5.into()).ok().unwrap();
>>>>>>> 5dc73bd2
            }
        }

        let ray = Ray {
            origin: V3c {
                x: -1.0716193,
                y: 8.0,
                z: -7.927902,
            },
            direction: V3c {
                x: 0.18699232,
                y: -0.6052176,
                z: 0.7737865,
            },
        };
        assert!(tree.get_by_ray(&ray).is_some());
<<<<<<< HEAD
        assert!(*tree.get_by_ray(&ray).unwrap().0 == 5);
=======
        assert!(*tree.get_by_ray(&ray).unwrap().0 == 5.into());
>>>>>>> 5dc73bd2
    }

    #[test]
    fn test_edge_case_detailed_brick_undetected() {
        let tree_size = 8;
<<<<<<< HEAD
        const BRICK_DIMENSION: usize = 2;
        let mut tree = Octree::<u32, BRICK_DIMENSION>::new(tree_size).ok().unwrap();
=======
        const MATRIX_DIMENSION: usize = 2;
        let mut tree = Octree::<Albedo, MATRIX_DIMENSION>::new(tree_size)
            .ok()
            .unwrap();
>>>>>>> 5dc73bd2

        for x in 0..tree_size {
            for y in 0..tree_size {
                for z in 0..tree_size {
<<<<<<< HEAD
                    tree.insert(&V3c::new(x, y, z), 5).ok().unwrap();
=======
                    tree.insert(&V3c::new(x, y, z), 5.into()).ok().unwrap();
>>>>>>> 5dc73bd2
                }
            }
        }

        let ray = Ray {
            origin: V3c {
                x: 15.8443775,
                y: 16.0,
                z: 2.226141,
            },
            direction: V3c {
                x: -0.7984906,
                y: -0.60134345,
                z: 0.028264323,
            },
        };
        assert!(tree.get_by_ray(&ray).is_some());
<<<<<<< HEAD
        assert!(*tree.get_by_ray(&ray).unwrap().0 == 5);
=======
        assert!(*tree.get_by_ray(&ray).unwrap().0 == 5.into());
>>>>>>> 5dc73bd2
    }

    #[test]
    fn test_edge_case_detailed_brick_z_edge_error() {
        let tree_size = 8;
<<<<<<< HEAD
        const BRICK_DIMENSION: usize = 2;
        let mut tree = Octree::<u32, BRICK_DIMENSION>::new(tree_size).ok().unwrap();
=======
        const MATRIX_DIMENSION: usize = 2;
        let mut tree = Octree::<Albedo, MATRIX_DIMENSION>::new(tree_size)
            .ok()
            .unwrap();
>>>>>>> 5dc73bd2

        for x in 1..tree_size {
            for y in 1..tree_size {
                for z in 1..tree_size {
<<<<<<< HEAD
                    tree.insert(&V3c::new(x, y, z), z).ok().unwrap();
=======
                    tree.insert(&V3c::new(x, y, z), z.into()).ok().unwrap();
>>>>>>> 5dc73bd2
                }
            }
        }

        let ray = Ray {
            origin: V3c {
                x: 11.92238,
                y: 16.0,
                z: -10.670372,
            },
            direction: V3c {
                x: -0.30062392,
                y: -0.6361918,
                z: 0.7105529,
            },
        };
        assert!(tree
            .get_by_ray(&ray)
<<<<<<< HEAD
            .is_some_and(|v| *v.0 == 1 && v.2 == V3c::<f32>::new(0., 0., -1.)));
=======
            .is_some_and(|v| *v.0 == 1.into() && v.2 == V3c::<f32>::new(0., 0., -1.)));
>>>>>>> 5dc73bd2
    }

    #[test]
    fn test_edge_case_brick_traversal_error() {
        let tree_size = 8;
<<<<<<< HEAD
        const BRICK_DIMENSION: usize = 2;
        let mut tree = Octree::<u32, BRICK_DIMENSION>::new(tree_size).ok().unwrap();
=======
        const MATRIX_DIMENSION: usize = 2;
        let mut tree = Octree::<Albedo, MATRIX_DIMENSION>::new(tree_size)
            .ok()
            .unwrap();
>>>>>>> 5dc73bd2

        tree.insert(&V3c::new(0, 0, 0), 0x000000FF.into())
            .ok()
            .unwrap();

        let ray = Ray {
            origin: V3c {
                x: 23.84362,
                y: 32.0,
                z: -21.342018,
            },
            direction: V3c {
                x: -0.51286834,
                y: -0.70695364,
                z: 0.48701409,
            },
        };
        println!("result: {:?}", tree.get_by_ray(&ray));
        assert!(tree.get_by_ray(&ray).is_some_and(|v| {
            *v.0 == 0x000000FF.into() && (v.2 - V3c::<f32>::new(0., 0., 0.)).length() < 1.1
        }));
    }
}<|MERGE_RESOLUTION|>--- conflicted
+++ resolved
@@ -132,11 +132,7 @@
             for y in 1..4 {
                 if 10 > rng.gen_range(0..20) {
                     let pos = V3c::new(x, y, 1);
-<<<<<<< HEAD
-                    tree.insert(&pos, 5).ok().unwrap();
-=======
                     tree.insert(&pos, 5.into()).ok().unwrap();
->>>>>>> 5dc73bd2
                     filled.push(pos);
                 }
             }
@@ -145,11 +141,7 @@
         for p in filled.into_iter() {
             let ray = make_ray_point_to(&V3c::new(p.x as f32, p.y as f32, p.z as f32), &mut rng);
             assert!(tree.get_by_ray(&ray).is_some());
-<<<<<<< HEAD
-            assert!(*tree.get_by_ray(&ray).unwrap().0 == 5);
-=======
             assert!(*tree.get_by_ray(&ray).unwrap().0 == 5.into());
->>>>>>> 5dc73bd2
         }
     }
 
@@ -162,11 +154,7 @@
             for y in 1..4 {
                 if 10 > rng.gen_range(0..20) {
                     let pos = V3c::new(x, y, 1);
-<<<<<<< HEAD
-                    tree.insert(&pos, 5).ok().unwrap();
-=======
                     tree.insert(&pos, 5.into()).ok().unwrap();
->>>>>>> 5dc73bd2
                     filled.push(pos);
                 }
             }
@@ -175,11 +163,7 @@
         for p in filled.into_iter() {
             let ray = make_ray_point_to(&V3c::new(p.x as f32, p.y as f32, p.z as f32), &mut rng);
             assert!(tree.get_by_ray(&ray).is_some());
-<<<<<<< HEAD
-            assert!(*tree.get_by_ray(&ray).unwrap().0 == 5);
-=======
             assert!(*tree.get_by_ray(&ray).unwrap().0 == 5.into());
->>>>>>> 5dc73bd2
         }
     }
 
@@ -205,11 +189,7 @@
                 for z in 1..4 {
                     if 10 > rng.gen_range(0..20) {
                         let pos = V3c::new(x, y, z);
-<<<<<<< HEAD
-                        tree.insert(&pos, 5).ok().unwrap();
-=======
                         tree.insert(&pos, 5.into()).ok().unwrap();
->>>>>>> 5dc73bd2
                         filled.push(pos);
                     }
                 }
@@ -222,11 +202,7 @@
                 &mut rng,
             );
             assert!(tree.get_by_ray(&ray).is_some());
-<<<<<<< HEAD
-            assert!(*tree.get_by_ray(&ray).unwrap().0 == 5);
-=======
             assert!(*tree.get_by_ray(&ray).unwrap().0 == 5.into());
->>>>>>> 5dc73bd2
         }
     }
 
@@ -240,11 +216,7 @@
                 for z in 1..4 {
                     if 10 > rng.gen_range(0..20) {
                         let pos = V3c::new(x, y, z);
-<<<<<<< HEAD
-                        tree.insert(&pos, 5).ok().unwrap();
-=======
                         tree.insert(&pos, 5.into()).ok().unwrap();
->>>>>>> 5dc73bd2
                         filled.push(pos);
                     }
                 }
@@ -256,11 +228,7 @@
             let ray = make_ray_point_to(&pos, &mut rng);
             assert!(tree.get(&pos.into()).is_some());
             assert!(tree.get_by_ray(&ray).is_some());
-<<<<<<< HEAD
-            assert!(*tree.get_by_ray(&ray).unwrap().0 == 5);
-=======
             assert!(*tree.get_by_ray(&ray).unwrap().0 == 5.into());
->>>>>>> 5dc73bd2
         }
     }
 
@@ -276,18 +244,6 @@
 
     #[test]
     fn test_edge_case_unreachable() {
-<<<<<<< HEAD
-        let mut tree = Octree::<u32>::new(4).ok().unwrap();
-        tree.insert(&V3c::new(3, 0, 0), 0).ok().unwrap();
-        tree.insert(&V3c::new(3, 3, 0), 1).ok().unwrap();
-        tree.insert(&V3c::new(0, 3, 0), 2).ok().unwrap();
-
-        for y in 0..4 {
-            tree.insert(&V3c::new(0, y, y), 3).ok().unwrap();
-            tree.insert(&V3c::new(1, y, y), 3).ok().unwrap();
-            tree.insert(&V3c::new(2, y, y), 3).ok().unwrap();
-            tree.insert(&V3c::new(3, y, y), 3).ok().unwrap();
-=======
         let mut tree = Octree::<Albedo>::new(4).ok().unwrap();
         tree.insert(&V3c::new(3, 0, 0), 0.into()).ok().unwrap();
         tree.insert(&V3c::new(3, 3, 0), 1.into()).ok().unwrap();
@@ -298,7 +254,6 @@
             tree.insert(&V3c::new(1, y, y), 3.into()).ok().unwrap();
             tree.insert(&V3c::new(2, y, y), 3.into()).ok().unwrap();
             tree.insert(&V3c::new(3, y, y), 3.into()).ok().unwrap();
->>>>>>> 5dc73bd2
         }
 
         let ray = Ray {
@@ -318,13 +273,8 @@
 
     #[test]
     fn test_edge_case_empty_line_in_middle() {
-<<<<<<< HEAD
-        let mut tree = Octree::<u32>::new(4).ok().unwrap();
-        tree.insert(&V3c::new(2, 1, 1), 3).ok();
-=======
         let mut tree = Octree::<Albedo>::new(4).ok().unwrap();
         tree.insert(&V3c::new(2, 1, 1), 3.into()).ok();
->>>>>>> 5dc73bd2
 
         let ray = Ray {
             origin: V3c {
@@ -343,18 +293,6 @@
 
     #[test]
     fn test_edge_case_zero_advance() {
-<<<<<<< HEAD
-        let mut tree = Octree::<u32>::new(4).ok().unwrap();
-        tree.insert(&V3c::new(3, 0, 0), 0).ok().unwrap();
-        tree.insert(&V3c::new(3, 3, 0), 1).ok().unwrap();
-        tree.insert(&V3c::new(0, 3, 0), 2).ok().unwrap();
-
-        for y in 0..4 {
-            tree.insert(&V3c::new(0, y, y), 3).ok().unwrap();
-            tree.insert(&V3c::new(1, y, y), 3).ok().unwrap();
-            tree.insert(&V3c::new(2, y, y), 3).ok().unwrap();
-            tree.insert(&V3c::new(3, y, y), 3).ok().unwrap();
-=======
         let mut tree = Octree::<Albedo>::new(4).ok().unwrap();
         tree.insert(&V3c::new(3, 0, 0), 0.into()).ok().unwrap();
         tree.insert(&V3c::new(3, 3, 0), 1.into()).ok().unwrap();
@@ -365,7 +303,6 @@
             tree.insert(&V3c::new(1, y, y), 3.into()).ok().unwrap();
             tree.insert(&V3c::new(2, y, y), 3.into()).ok().unwrap();
             tree.insert(&V3c::new(3, y, y), 3.into()).ok().unwrap();
->>>>>>> 5dc73bd2
         }
 
         let ray = Ray {
@@ -385,41 +322,24 @@
 
     #[test]
     fn test_edge_case_ray_behind_octree() {
-<<<<<<< HEAD
-        let mut tree = Octree::<u32>::new(4).ok().unwrap();
-        tree.insert(&V3c::new(0, 3, 0), 5).ok().unwrap();
-=======
         let mut tree = Octree::<Albedo>::new(4).ok().unwrap();
         tree.insert(&V3c::new(0, 3, 0), 5.into()).ok().unwrap();
->>>>>>> 5dc73bd2
         let origin = V3c::new(2., 2., -5.);
         let ray = Ray {
             direction: (V3c::new(0., 3., 0.) - origin).normalized(),
             origin,
         };
         assert!(tree.get(&V3c::new(0, 3, 0)).is_some());
-<<<<<<< HEAD
-        assert!(*tree.get(&V3c::new(0, 3, 0)).unwrap() == 5);
-        assert!(tree.get_by_ray(&ray).is_some());
-        assert!(*tree.get_by_ray(&ray).unwrap().0 == 5);
-=======
         assert!(*tree.get(&V3c::new(0, 3, 0)).unwrap() == 5.into());
         assert!(tree.get_by_ray(&ray).is_some());
         assert!(*tree.get_by_ray(&ray).unwrap().0 == 5.into());
->>>>>>> 5dc73bd2
     }
 
     #[test]
     fn test_edge_case_overlapping_voxels() {
-<<<<<<< HEAD
-        let mut tree = Octree::<u32>::new(4).ok().unwrap();
-        tree.insert(&V3c::new(0, 0, 0), 5).ok().unwrap();
-        tree.insert(&V3c::new(1, 0, 0), 6).ok().unwrap();
-=======
         let mut tree = Octree::<Albedo>::new(4).ok().unwrap();
         tree.insert(&V3c::new(0, 0, 0), 5.into()).ok().unwrap();
         tree.insert(&V3c::new(1, 0, 0), 6.into()).ok().unwrap();
->>>>>>> 5dc73bd2
 
         let test_ray = Ray {
             origin: V3c {
@@ -433,13 +353,9 @@
                 z: 0.5620785,
             },
         };
-<<<<<<< HEAD
-        assert!(tree.get_by_ray(&test_ray).is_some_and(|hit| *hit.0 == 6));
-=======
         assert!(tree
             .get_by_ray(&test_ray)
             .is_some_and(|hit| *hit.0 == 6.into()));
->>>>>>> 5dc73bd2
     }
 
     #[test]
@@ -448,11 +364,7 @@
 
         for x in 0..4 {
             for z in 0..4 {
-<<<<<<< HEAD
-                tree.insert(&V3c::new(x, 0, z), 5).ok().unwrap();
-=======
                 tree.insert(&V3c::new(x, 0, z), 5.into()).ok().unwrap();
->>>>>>> 5dc73bd2
             }
         }
         let ray = Ray {
@@ -468,11 +380,7 @@
             },
         };
         let result = tree.get_by_ray(&ray);
-<<<<<<< HEAD
-        assert!(result.is_none() || *result.unwrap().0 == 5);
-=======
         assert!(result.is_none() || *result.unwrap().0 == 5.into());
->>>>>>> 5dc73bd2
     }
 
     #[test]
@@ -481,11 +389,7 @@
 
         for x in 0..4 {
             for z in 0..4 {
-<<<<<<< HEAD
-                tree.insert(&V3c::new(x, 0, z), 5).ok().unwrap();
-=======
                 tree.insert(&V3c::new(x, 0, z), 5.into()).ok().unwrap();
->>>>>>> 5dc73bd2
             }
         }
 
@@ -502,11 +406,7 @@
             },
         };
         assert!(tree.get_by_ray(&ray).is_some());
-<<<<<<< HEAD
-        assert!(*tree.get_by_ray(&ray).unwrap().0 == 5);
-=======
         assert!(*tree.get_by_ray(&ray).unwrap().0 == 5.into());
->>>>>>> 5dc73bd2
     }
 
     #[test]
@@ -515,11 +415,7 @@
 
         for x in 0..4 {
             for z in 0..4 {
-<<<<<<< HEAD
-                tree.insert(&V3c::new(x, 0, z), 5).ok().unwrap();
-=======
                 tree.insert(&V3c::new(x, 0, z), 5.into()).ok().unwrap();
->>>>>>> 5dc73bd2
             }
         }
 
@@ -536,27 +432,11 @@
             },
         };
         assert!(tree.get_by_ray(&ray).is_some());
-<<<<<<< HEAD
-        assert!(*tree.get_by_ray(&ray).unwrap().0 == 5);
-=======
         assert!(*tree.get_by_ray(&ray).unwrap().0 == 5.into());
->>>>>>> 5dc73bd2
     }
 
     #[test]
     fn test_edge_case_loop_stuck() {
-<<<<<<< HEAD
-        let mut tree = Octree::<u32>::new(4).ok().unwrap();
-        tree.insert(&V3c::new(3, 0, 0), 0).ok().unwrap();
-        tree.insert(&V3c::new(3, 3, 0), 1).ok().unwrap();
-        tree.insert(&V3c::new(0, 3, 0), 2).ok().unwrap();
-
-        for y in 0..4 {
-            tree.insert(&V3c::new(0, y, y), 3).ok().unwrap();
-            tree.insert(&V3c::new(1, y, y), 4).ok().unwrap();
-            tree.insert(&V3c::new(2, y, y), 5).ok().unwrap();
-            tree.insert(&V3c::new(3, y, y), 6).ok().unwrap();
-=======
         let mut tree = Octree::<Albedo>::new(4).ok().unwrap();
         tree.insert(&V3c::new(3, 0, 0), 0.into()).ok().unwrap();
         tree.insert(&V3c::new(3, 3, 0), 1.into()).ok().unwrap();
@@ -567,7 +447,6 @@
             tree.insert(&V3c::new(1, y, y), 4.into()).ok().unwrap();
             tree.insert(&V3c::new(2, y, y), 5.into()).ok().unwrap();
             tree.insert(&V3c::new(3, y, y), 6.into()).ok().unwrap();
->>>>>>> 5dc73bd2
         }
 
         let ray = Ray {
@@ -586,21 +465,12 @@
     }
 
     #[test]
-<<<<<<< HEAD
     fn test_edge_case_brick_undetected() {
-        let mut tree = Octree::<u32, 4>::new(4).ok().unwrap();
-
-        for x in 0..4 {
-            for z in 0..4 {
-                tree.insert(&V3c::new(x, 0, z), 5).ok().unwrap();
-=======
-    fn test_edge_case_matrix_undetected() {
         let mut tree = Octree::<Albedo, 4>::new(4).ok().unwrap();
 
         for x in 0..4 {
             for z in 0..4 {
                 tree.insert(&V3c::new(x, 0, z), 5.into()).ok().unwrap();
->>>>>>> 5dc73bd2
             }
         }
 
@@ -617,34 +487,19 @@
             },
         };
         assert!(tree.get_by_ray(&ray).is_some());
-<<<<<<< HEAD
-        assert!(*tree.get_by_ray(&ray).unwrap().0 == 5);
-=======
         assert!(*tree.get_by_ray(&ray).unwrap().0 == 5.into());
->>>>>>> 5dc73bd2
     }
 
     #[test]
     fn test_edge_case_detailed_brick_undetected() {
         let tree_size = 8;
-<<<<<<< HEAD
         const BRICK_DIMENSION: usize = 2;
-        let mut tree = Octree::<u32, BRICK_DIMENSION>::new(tree_size).ok().unwrap();
-=======
-        const MATRIX_DIMENSION: usize = 2;
-        let mut tree = Octree::<Albedo, MATRIX_DIMENSION>::new(tree_size)
-            .ok()
-            .unwrap();
->>>>>>> 5dc73bd2
+        let mut tree = Octree::<Albedo, BRICK_DIMENSION>::new(tree_size).ok().unwrap();
 
         for x in 0..tree_size {
             for y in 0..tree_size {
                 for z in 0..tree_size {
-<<<<<<< HEAD
-                    tree.insert(&V3c::new(x, y, z), 5).ok().unwrap();
-=======
                     tree.insert(&V3c::new(x, y, z), 5.into()).ok().unwrap();
->>>>>>> 5dc73bd2
                 }
             }
         }
@@ -662,34 +517,19 @@
             },
         };
         assert!(tree.get_by_ray(&ray).is_some());
-<<<<<<< HEAD
-        assert!(*tree.get_by_ray(&ray).unwrap().0 == 5);
-=======
         assert!(*tree.get_by_ray(&ray).unwrap().0 == 5.into());
->>>>>>> 5dc73bd2
     }
 
     #[test]
     fn test_edge_case_detailed_brick_z_edge_error() {
         let tree_size = 8;
-<<<<<<< HEAD
         const BRICK_DIMENSION: usize = 2;
-        let mut tree = Octree::<u32, BRICK_DIMENSION>::new(tree_size).ok().unwrap();
-=======
-        const MATRIX_DIMENSION: usize = 2;
-        let mut tree = Octree::<Albedo, MATRIX_DIMENSION>::new(tree_size)
-            .ok()
-            .unwrap();
->>>>>>> 5dc73bd2
+        let mut tree = Octree::<Albedo, BRICK_DIMENSION>::new(tree_size).ok().unwrap();
 
         for x in 1..tree_size {
             for y in 1..tree_size {
                 for z in 1..tree_size {
-<<<<<<< HEAD
-                    tree.insert(&V3c::new(x, y, z), z).ok().unwrap();
-=======
                     tree.insert(&V3c::new(x, y, z), z.into()).ok().unwrap();
->>>>>>> 5dc73bd2
                 }
             }
         }
@@ -708,25 +548,14 @@
         };
         assert!(tree
             .get_by_ray(&ray)
-<<<<<<< HEAD
-            .is_some_and(|v| *v.0 == 1 && v.2 == V3c::<f32>::new(0., 0., -1.)));
-=======
             .is_some_and(|v| *v.0 == 1.into() && v.2 == V3c::<f32>::new(0., 0., -1.)));
->>>>>>> 5dc73bd2
     }
 
     #[test]
     fn test_edge_case_brick_traversal_error() {
         let tree_size = 8;
-<<<<<<< HEAD
         const BRICK_DIMENSION: usize = 2;
-        let mut tree = Octree::<u32, BRICK_DIMENSION>::new(tree_size).ok().unwrap();
-=======
-        const MATRIX_DIMENSION: usize = 2;
-        let mut tree = Octree::<Albedo, MATRIX_DIMENSION>::new(tree_size)
-            .ok()
-            .unwrap();
->>>>>>> 5dc73bd2
+        let mut tree = Octree::<Albedo, BRICK_DIMENSION>::new(tree_size).ok().unwrap();
 
         tree.insert(&V3c::new(0, 0, 0), 0x000000FF.into())
             .ok()
