// The time since startup data is in the globals binding which is part of the mesh_view_bindings import
#import bevy_pbr::{
    mesh_view_bindings::globals,
    forward_io::VertexOutput
}

struct Line {
    origin: vec3f,
    direction: vec3f,
}

struct Plane {
    point: vec3f,
    normal: vec3f,
}

struct Cube {
    min_position: vec3f,
    size: f32,
}

const FLOAT_ERROR_TOLERANCE = 0.00001;
//crate::spatial::raytracing::Cube::contains_point
fn cube_contains_point(cube: Cube, p: vec3f) -> bool{
    let min_cn = p >= cube.min_position - FLOAT_ERROR_TOLERANCE;
    let max_cn = p < (cube.min_position + cube.size + FLOAT_ERROR_TOLERANCE);
    return (
        min_cn.x && min_cn.y && min_cn.z && max_cn.x && max_cn.y && max_cn.z
    );
}

//Rust::unwrap_or
fn impact_or(impact: CubeRayIntersection, or: f32) -> f32{
    if(impact.hit && impact.impact_hit){
        return impact.impact_distance;
    }
    return or;
}

//crate::spatial::math::hash_region
fn hash_region(offset: vec3f, size: f32) -> u32 {
    let midpoint = vec3f(size / 2., size / 2., size / 2.);
    return u32(offset.x >= midpoint.x)
        + u32(offset.z >= midpoint.z) * 2u
        + u32(offset.y >= midpoint.y) * 4u;
}

//crate::spatial::math::offset_region
fn offset_region(octant: u32) -> vec3f {
    switch(octant){
        case 0u { return vec3f(0., 0., 0.); }
        case 1u { return vec3f(1., 0., 0.); }
        case 2u { return vec3f(0., 0., 1.); }
        case 3u { return vec3f(1., 0., 1.); }
        case 4u { return vec3f(0., 1., 0.); }
        case 5u { return vec3f(1., 1., 0.); }
        case 6u { return vec3f(0., 1., 1.); }
        case 7u, default { return vec3f(1.,1.,1.); }
    }
}

//crate::spatial::mod::Cube::child_bounds_for
fn child_bounds_for(bounds: Cube, octant: u32) -> Cube{
    var result: Cube;
    let child_size = bounds.size / 2.;
    result.min_position = bounds.min_position + (offset_region(octant) * child_size);
    result.size = child_size;
    return result;
}

struct PlaneLineIntersection {
    hit: bool,
    d: f32,
}

//crate::spatial::math::plane_line_intersection
fn plane_line_intersection(plane: Plane, line: Line) -> PlaneLineIntersection {
    var result: PlaneLineIntersection;
    let origins_diff = plane.point - line.origin;
    let plane_line_dot_to_plane = dot(origins_diff, plane.normal);
    let directions_dot = dot(line.direction, plane.normal);

    if 0. == directions_dot {
        // line and plane is paralell
        if 0. == dot(origins_diff, plane.normal) {
            // The distance is zero because the origin is already on the plane
            result.hit = true;
            result.d = 0.;
        } else {
            result.hit = false;
        }
    } else {
        result.hit = true;
        result.d = plane_line_dot_to_plane / directions_dot;
    }
    return result;
}

//crate::spatial::raytracing::Cube::face
fn get_cube_face(cube: Cube, face_index: u32) -> Plane{
    var result: Plane;
    switch(face_index){
        case 0u { result.normal = vec3f(0.,0.,-1.); }
        case 1u { result.normal = vec3f(-1.,0.,0.); }
        case 2u { result.normal = vec3f(0.,0.,1.); }
        case 3u { result.normal = vec3f(1.,0.,0.); }
        case 4u { result.normal = vec3f(0.,1.,0.); }
        case 5u, default { result.normal = vec3f(0.,-1.,0.); }
    }
    let half_size = cube.size / 2.;
    let midpoint = cube.min_position + half_size;
    result.point = midpoint + result.normal * half_size;
    return result;
}

struct CubeRayIntersection {
    hit: bool,
    impact_hit: bool,
    impact_distance: f32,
    exit_distance: f32,
    impact_normal: vec3f,
}

//crate::spatial::raytracing::Ray::point_at
fn point_in_ray_at_distance(ray: Line, d: f32) -> vec3f{
    return ray.origin + ray.direction * d;
}

//crate::spatial::raytracing::Cube::intersect_ray
fn cube_intersect_ray(cube: Cube, ray: Line) -> CubeRayIntersection{
    var result: CubeRayIntersection;
    let max_position = cube.min_position + vec3f(cube.size, cube.size, cube.size);
    let t1 = (cube.min_position.x - ray.origin.x) / ray.direction.x;
    let t2 = (max_position.x - ray.origin.x) / ray.direction.x;
    let t3 = (cube.min_position.y - ray.origin.y) / ray.direction.y;
    let t4 = (max_position.y - ray.origin.y) / ray.direction.y;
    let t5 = (cube.min_position.z - ray.origin.z) / ray.direction.z;
    let t6 = (max_position.z - ray.origin.z) / ray.direction.z;

    let tmin = max(max(min(t1, t2), min(t3, t4)), min(t5, t6));
    let tmax = min(min(max(t1, t2), max(t3, t4)), max(t5, t6));

    if tmax < 0. || tmin > tmax{
        result.hit = false;
        return result;
    }

    let p = point_in_ray_at_distance(ray, tmin);
    var impact_normal = vec3f(0.,0.,0.);
    if abs(p.x - cube.min_position.x) < FLOAT_ERROR_TOLERANCE {
        impact_normal.x = -1.;
    } else if abs(p.x - (cube.min_position.x + cube.size)) < FLOAT_ERROR_TOLERANCE {
        impact_normal.x = 1.;
    } else if abs(p.y - cube.min_position.y) < FLOAT_ERROR_TOLERANCE {
        impact_normal.y = -1.;
    } else if abs(p.y - (cube.min_position.y + cube.size)) < FLOAT_ERROR_TOLERANCE {
        impact_normal.y = 1.;
    } else if abs(p.z - cube.min_position.z) < FLOAT_ERROR_TOLERANCE {
        impact_normal.z = -1.;
    } else if abs(p.z - (cube.min_position.z + cube.size)) < FLOAT_ERROR_TOLERANCE {
        impact_normal.z = 1.;
    }

    if tmin < 0.0 {
        result.hit = true;
        result.impact_hit = false;
        result.exit_distance = tmax;
        result.impact_normal = impact_normal;
        return result;
    }

    result.hit = true;
    result.impact_hit = true;
    result.impact_distance = tmin;
    result.exit_distance = tmax;
    result.impact_normal = impact_normal;
    return result;
}

struct NodeStackItem {
    bounds_intersection: CubeRayIntersection,
    bounds: Cube,
    node: u32,
    sized_node_meta: u32,
    target_octant: u32,
    child_center: vec3f,
}

//crate::octree:raytracing::NodeStackItem::new
fn new_node_stack_item(
    bounds: Cube,
    cube_intersection: CubeRayIntersection,
    node: u32,
    sized_node_meta: u32,
    target_octant: u32
) -> NodeStackItem {
    var result: NodeStackItem;
    result.bounds = bounds;
    result.bounds_intersection = cube_intersection;
    result.node = node;
    result.sized_node_meta = sized_node_meta;
    result.target_octant = target_octant;
    result.child_center = (
        bounds.min_position + (bounds.size / 4.)
        + (offset_region(target_octant) * (result.bounds.size / 2.))
    );
    return result;
}

//crate::octree:raytracing::NodeStackItem::is_empty
fn node_is_empty(item: NodeStackItem) -> bool {
    return get_node_occupancy_bitmap(item.sized_node_meta) == 0u;
}

//crate::octree:raytracing::NodeStackItem::add_point
fn add_point_to(item: NodeStackItem, point: vec3f) -> NodeStackItem {
    var result: NodeStackItem = item;
    result.bounds = item.bounds;
    result.node = item.node;
    result.child_center = item.child_center + point;
    result.target_octant = hash_region(
        (result.child_center - result.bounds.min_position),
        result.bounds.size
    );
    return result;
}

//crate::octree:raytracing::get_dda_scale_factors
fn get_dda_scale_factors(ray: Line) -> vec3f {
    return vec3f(
        sqrt(
            1.
            + pow(ray.direction.z / ray.direction.x, 2.)
            + pow(ray.direction.y / ray.direction.x, 2.)
        ),
        sqrt(
            pow(ray.direction.x / ray.direction.y, 2.)
            + 1.
            + pow(ray.direction.z / ray.direction.y, 2.)
        ),
        sqrt(
            pow(ray.direction.x / ray.direction.z, 2.)
            + pow(ray.direction.y / ray.direction.z, 2.)
            + 1.
        ),
    );
}

//crate::octree::raytracing::dda_step_to_next_sibling
fn dda_step_to_next_sibling(
    ray: Line, 
    ray_current_distance: ptr<function,f32>,
    current_bounds: Cube,
    ray_scale_factors: vec3f
) -> vec3f {
    var signum_vec = sign(ray.direction);
    let p = point_in_ray_at_distance(ray, *ray_current_distance);
    let steps_needed = (
        p - current_bounds.min_position
        - (current_bounds.size * max(sign(ray.direction), vec3f(0.,0.,0.)))
    );

    let d = (
        vec3f(*ray_current_distance, *ray_current_distance, *ray_current_distance) 
        + abs(steps_needed * ray_scale_factors)
    );
    *ray_current_distance = min(d.x, min(d.y, d.z));

    var result = vec3f(0., 0., 0.);
    if abs(*ray_current_distance - d.x) < FLOAT_ERROR_TOLERANCE {
        result.x = f32(abs(current_bounds.size)) * signum_vec.x;
    }
    if abs(*ray_current_distance - d.y) < FLOAT_ERROR_TOLERANCE {
        result.y = f32(abs(current_bounds.size)) * signum_vec.y;
    }
    if abs(*ray_current_distance - d.z) < FLOAT_ERROR_TOLERANCE {
        result.z = f32(abs(current_bounds.size)) * signum_vec.z;
    }
    return result;
}

// Unique to this implementation, not adapted from rust code, corresponds to:
//crate::octree::raytracing::classic_raytracing_on_bevy_wgpu::meta_set_is_leaf
fn is_leaf(sized_node_meta: u32) -> bool {
    return 0 < (0x01000000 & sized_node_meta);
}

// Unique to this implementation, not adapted from rust code, corresponds to:
//crate::octree::raytracing::classic_raytracing_on_bevy_wgpu::meta_set_node_occupancy_bitmap
fn get_node_occupancy_bitmap(sized_node_meta: u32) -> u32 {
    return (0x000000FF & sized_node_meta);
}

// Functionality-wise this function is more generic, than its coutnerpart
// and is used in voxel matrix mapping too
//crate::spatial::math::flat_projection
fn flat_projection(i: vec3u, dimensions: vec2u) -> u32 {
    return (i.x + (i.y * dimensions.y) + (i.z * dimensions.x * dimensions.y));
}

//crate::spatial::math::is_bitmap_occupied_at_octant
fn is_bitmap_occupied_at_octant(sized_node_meta: u32, octant: u32) -> bool {
    return 0 < (
        get_node_occupancy_bitmap( sized_node_meta )
        & ( // crate::spatial::math::octant_bitmask
            0x00000001u << (octant & 0x000000FF)
        )
    );
}

//crate::spatial::math::position_in_bitmap_64bits
fn position_in_bitmap_64bits(i: vec3u, dimension: u32) -> u32{
    let pos_inside_bitmap_space = i * 4 / dimension;
    //let pos_inside_bitmap_space = vec3u((vec3f(i) * 4.) / f32(dimension));
    let pos_inside_bitmap = flat_projection(
        pos_inside_bitmap_space, vec2u(4, 4)
    );
    return pos_inside_bitmap;
}

// Unique to this implementation, not adapted from rust code
fn get_occupancy_in_bitmap_64bits(
    bit_position: u32,
    bitmap_lsb: u32,
    bitmap_msb: u32
) -> bool {
    // not possible to create a position mask directly, because of missing u64 type
    if bit_position < 32 {
        let pos_mask = u32(0x01u << bit_position);
        return 0 < (bitmap_lsb & pos_mask);
    }
    let pos_mask = u32(0x01u << (bit_position - 32));
    return 0 < (bitmap_msb & pos_mask);
}

//crate::spatial::math::hash_direction
fn hash_direction(direction: vec3f) -> u32 {
    let offset = vec3f(1.) + normalize(direction);
    return hash_region(offset, 2.);
}

struct MatrixHit{
    hit: bool,
    index: vec3u
}

fn traverse_matrix(
    ray: Line,
    ray_current_distance: ptr<function,f32>,
    ray_scale_factors: vec3f,
    direction_lut_index: u32,
    unit_in_bitmap_space: f32, 
    matrix_index_start: u32,
    occupancy_bitmap_lsb: u32,
    occupancy_bitmap_msb: u32,
    bounds: Cube,
    intersection: CubeRayIntersection,
    dimension: u32
) -> MatrixHit{
    var result: MatrixHit;
    result.hit = false;

    let pos = (
        point_in_ray_at_distance(
            ray, impact_or(intersection, *ray_current_distance)
        ) - bounds.min_position
    );
    var current_index = vec3i(
        clamp(i32(pos.x), 0, i32(dimension - 1)),
        clamp(i32(pos.y), 0, i32(dimension - 1)),
        clamp(i32(pos.z), 0, i32(dimension - 1))
    );
    let matrix_unit = bounds.size / f32(dimension);
    var current_bounds = Cube(
        bounds.min_position + vec3f(current_index) * matrix_unit,
        matrix_unit
    );

    let start_pos_in_bitmap = position_in_bitmap_64bits(vec3u(current_index), dimension);
    if (
        0 == (RAY_TO_LEAF_OCCUPANCY_BITMASK_LUT[start_pos_in_bitmap][direction_lut_index * 2]
            & occupancy_bitmap_lsb)
        && 0 == (RAY_TO_LEAF_OCCUPANCY_BITMASK_LUT[start_pos_in_bitmap][direction_lut_index * 2 + 1]
            & occupancy_bitmap_msb)
    ){
        result.hit = false;
        return result;
    }

    var prev_bitmap_position_full_resolution = vec3u(vec3f(current_index) * unit_in_bitmap_space);
    loop{
        if current_index.x < 0
            || current_index.x >= i32(dimension)
            || current_index.y < 0
            || current_index.y >= i32(dimension)
            || current_index.z < 0
            || current_index.z >= i32(dimension)
        {
            result.hit = false;
            return result;
        }

        let bitmap_position_full_resolution = vec3u(vec3f(current_index) * unit_in_bitmap_space);
        let differs = bitmap_position_full_resolution != prev_bitmap_position_full_resolution;
        if(differs.x || differs.y || differs.z) {
            prev_bitmap_position_full_resolution = bitmap_position_full_resolution;
            let start_pos_in_bitmap = flat_projection(
                vec3u(bitmap_position_full_resolution), vec2u(4, 4),
            );
            if (
                0 == (RAY_TO_LEAF_OCCUPANCY_BITMASK_LUT[start_pos_in_bitmap][direction_lut_index * 2]
                    & occupancy_bitmap_lsb)
                && 0 == (RAY_TO_LEAF_OCCUPANCY_BITMASK_LUT[start_pos_in_bitmap][direction_lut_index * 2 + 1]
                    & occupancy_bitmap_msb)
            ){
                result.hit = false;
                return result;
            }
        }

        let voxel_matrix_index = u32(flat_projection(
            vec3u(current_index),
            vec2u(dimension, dimension)
        ));
        if !is_empty(voxels[matrix_index_start + voxel_matrix_index])
        {
            result.hit = true;
            result.index = vec3u(current_index);
            return result;
        }

        let step = dda_step_to_next_sibling(
            ray,
            ray_current_distance,
            current_bounds,
            ray_scale_factors
        );
        current_bounds.min_position = current_bounds.min_position + vec3f(step);
        current_index = current_index + vec3i(step);
    }
    return result;
}

struct OctreeRayIntersection {
    hit: bool,
    albedo : vec4<f32>,
    content: u32,
    collision_point: vec3f,
    impact_normal: vec3f,
}

const max_depth = 20; // the depth for an octree the size of 1048576
                      // which would be approximately 10 km in case 1 voxel is 1 cm
fn get_by_ray(ray_: Line) -> OctreeRayIntersection{
    var result: OctreeRayIntersection;
    let dimension = octreeMetaData.voxel_matrix_dim;
    let voxelement_count = arrayLength(&voxels);
    let node_count = arrayLength(&nodes);

    // Eliminate all zeroes within the direction of the ray
    var ray = ray_;
    if 0. == ray.direction.x {
        ray.direction.x = FLOAT_ERROR_TOLERANCE;
    }
    if 0. == ray.direction.y {
        ray.direction.y = FLOAT_ERROR_TOLERANCE;
    }
    if 0. == ray.direction.z {
        ray.direction.z = FLOAT_ERROR_TOLERANCE;
    }

    var current_d: f32  = 0.0;
    var node_stack: array<NodeStackItem, max_depth>;
    var node_stack_i: i32 = 0;
    let ray_scale_factors = get_dda_scale_factors(ray);
    let direction_lut_index = hash_direction(ray.direction);
    let unit_in_bitmap_space = 4. / f32(dimension);

    var root_bounds = Cube(vec3(0.,0.,0.), f32(octreeMetaData.octree_size));
    let root_intersection = cube_intersect_ray(root_bounds, ray);
    if(root_intersection.hit){
        current_d = impact_or(root_intersection, 0.);
        let target_octant = hash_region(
            point_in_ray_at_distance(ray, current_d) - root_bounds.min_position,
            root_bounds.size,
        );
        node_stack[0] = new_node_stack_item(
            root_bounds, root_intersection,
            OCTREE_ROOT_NODE_KEY,
            nodes[OCTREE_ROOT_NODE_KEY].sized_node_meta,
            target_octant
        );
        node_stack_i = 1;
    }

    var i = 0;
    while(0 < node_stack_i && node_stack_i < max_depth) { // until there are items on the stack
        let current_bounds = node_stack[node_stack_i - 1].bounds;
        let current_bounds_ray_intersection = node_stack[node_stack_i - 1].bounds_intersection;
        var current_node = nodes[node_stack[node_stack_i - 1].node]; //!NOTE: should be const, but then it can not be indexed dynamically
        var target_octant = node_stack[node_stack_i - 1].target_octant;

        if( (!cube_contains_point(current_bounds, node_stack[node_stack_i - 1].child_center))
            || ( 0 == (
                get_node_occupancy_bitmap(current_node.sized_node_meta)
                | RAY_TO_NODE_OCCUPANCY_BITMASK_LUT[target_octant][direction_lut_index]
            ))
            || node_is_empty(node_stack[node_stack_i - 1])
        ){
            // POP
            let popped_target = node_stack[node_stack_i - 1];
            node_stack_i -= 1;
            if(0 < node_stack_i){
                let step_vec = dda_step_to_next_sibling(
                    ray,
                    &current_d,
                    popped_target.bounds,
                    ray_scale_factors
                );
                node_stack[node_stack_i - 1] = add_point_to(node_stack[node_stack_i - 1], step_vec);
            }
            current_d = current_bounds_ray_intersection.exit_distance;
            continue;
        }

        if is_leaf(current_node.sized_node_meta) {
            let leaf_matrix_hit = traverse_matrix(
                ray, &current_d, ray_scale_factors, direction_lut_index,
                unit_in_bitmap_space, current_node.voxels_start_at,
                current_node.children[0], current_node.children[1],
                current_bounds, current_bounds_ray_intersection,
                dimension
            );
            if leaf_matrix_hit.hit == true {
                let hit_in_voxels = (
                    current_node.voxels_start_at
                    + u32(flat_projection(
                        leaf_matrix_hit.index,
                        vec2u(dimension, dimension)
                    ))
                );
                let matrix_unit = current_bounds.size / f32(dimension);
                let result_bounds = Cube(
                    current_bounds.min_position + (
                        vec3f(leaf_matrix_hit.index) * matrix_unit
                    ),
                    matrix_unit
                );
                var result_raycast = cube_intersect_ray(result_bounds, ray);
                if result_raycast.hit == false {
                    result_raycast = current_bounds_ray_intersection;
                }
                result.hit = true;
                result.albedo = voxels[hit_in_voxels].albedo;
                result.content = voxels[hit_in_voxels].content;
                result.collision_point = point_in_ray_at_distance(
                    ray, impact_or(result_raycast, current_d)
                );
                result.impact_normal = result_raycast.impact_normal;
                return result;
            } else {
                // POP
                let popped_target = node_stack[node_stack_i - 1];
                node_stack_i -= 1;
                if(0 < node_stack_i){
                    let step_vec = dda_step_to_next_sibling(
                        ray,
                        &current_d,
                        popped_target.bounds,
                        ray_scale_factors
                    );
                    node_stack[node_stack_i - 1] = add_point_to(node_stack[node_stack_i - 1], step_vec);
                }
                current_d = current_bounds_ray_intersection.exit_distance;
                continue;
            }
        }
        current_d = impact_or(current_bounds_ray_intersection, current_d);

        var target_bounds = child_bounds_for(current_bounds, target_octant);
        var target_child_key = current_node.children[target_octant];
        let target_is_empty = (
<<<<<<< HEAD
            target_child_key >= voxelement_count //!crate::object_pool::key_is_valid
            || !is_bitmap_occupied_at_octant(current_node.sized_node_meta, target_octant)
=======
            target_child_key >= node_count //!crate::object_pool::key_is_valid
            || nodes[target_child_key].contains_nodes == 0u
>>>>>>> d706a77c
        );

        let target_hit = cube_intersect_ray(target_bounds, ray);
        if(!target_is_empty && target_hit.hit) {
            // PUSH
            current_d = impact_or(target_hit, current_d);
            let child_target_octant = hash_region(
                (point_in_ray_at_distance(ray, current_d) - target_bounds.min_position),
                target_bounds.size
            );
            node_stack[node_stack_i] = new_node_stack_item(
                target_bounds, target_hit,
                target_child_key,
                nodes[target_child_key].sized_node_meta,
                child_target_octant
            );
            node_stack_i += 1;
        } else {
            // ADVANCE
            loop{
<<<<<<< HEAD
=======
                if ((!cube_contains_point(current_bounds, node_stack[node_stack_i - 1].child_center))
                 || (
                    target_child_key < node_count //crate::object_pool::key_is_valid
                    && 0u < nodes[target_child_key].contains_nodes
                )) {
                    break;
                }

>>>>>>> d706a77c
                let step_vec = dda_step_to_next_sibling(
                    ray,
                    &current_d,
                    target_bounds,
                    ray_scale_factors
                );
                if target_hit.hit == true {
                    current_d = target_hit.exit_distance;
                }
                node_stack[node_stack_i - 1] = add_point_to(node_stack[node_stack_i - 1], step_vec);
                target_octant = node_stack[node_stack_i - 1].target_octant;
                target_bounds = child_bounds_for(
                    current_bounds,
                    node_stack[node_stack_i - 1].target_octant
                );
                target_child_key = current_node.children[target_octant];

                if (
                    (!cube_contains_point(current_bounds, node_stack[node_stack_i - 1].child_center))
                    || (
                      target_child_key < voxelement_count //crate::object_pool::key_is_valid
                      && is_bitmap_occupied_at_octant(current_node.sized_node_meta, target_octant)
                    )
                ){
                    break;
                }
            }
        }
    }
    result.hit = false;
    return result;
}

struct Voxelement {
    albedo : vec4<f32>,
    content: u32,
}

fn is_empty(e: Voxelement) -> bool {
    return (
        0. == e.albedo.r
        && 0. == e.albedo.g
        && 0. == e.albedo.b
        && 0. == e.albedo.a
        && 0 == e.content
    );
}

struct SizedNode {
    sized_node_meta: u32,
    children: array<u32, 8>,
    voxels_start_at: u32,
}

const OCTREE_ROOT_NODE_KEY = 0u;
struct OctreeMetaData {
    octree_size: u32,
    voxel_matrix_dim: u32,
    ambient_light_color: vec4f,
    ambient_light_position: vec3f,
}

struct Viewport {
    origin: vec3f,
    direction: vec3f,
    size: vec2f,
    fov: f32,
}

@group(2) @binding(0)
var<uniform> viewport: Viewport;

@group(2) @binding(1)
var<uniform> octreeMetaData: OctreeMetaData;

@group(2) @binding(2)
var<storage, read_write> nodes: array<SizedNode>;

@group(2) @binding(3)
var<storage, read_write> voxels: array<Voxelement>;

@fragment
fn fragment(mesh: VertexOutput) -> @location(0) vec4<f32> {
    let viewport_ = viewport; //Read only once from global RAM
    let viewport_up_direction = vec3f(0., 1., 0.);
    let viewport_right_direction = normalize(cross(
        viewport_up_direction, viewport_.direction
    ));
    let 
    viewport_bottom_left = viewport_.origin 
        + (viewport_.direction * viewport_.fov)
        - (viewport_right_direction * (viewport_.size.x / 2.))
        - (viewport_up_direction * (viewport_.size.y / 2.))
        ;
    let ray_endpoint = viewport_bottom_left
        + viewport_right_direction * viewport_.size.x * mesh.uv.x
        + viewport_up_direction * viewport_.size.y * (1. - mesh.uv.y)
        ;
    var ray = Line(ray_endpoint, normalize(ray_endpoint - viewport_.origin));

    var ray_result = get_by_ray(ray);
    var rgb_result = vec3f(0.5,0.5,0.5);
    if ray_result.hit == true {
        let diffuse_light_strength = (
            dot(ray_result.impact_normal, vec3f(-0.5,0.5,-0.5)) / 2. + 0.5
        );
        let result_with_lights = ray_result.albedo.rgb * diffuse_light_strength;
        rgb_result = result_with_lights.rgb;
    }
    return vec4<f32>(rgb_result, 1.0);
}

// Note: should be const
var<private> RAY_TO_NODE_OCCUPANCY_BITMASK_LUT: array<array<u32, 8>, 8> = array<array<u32, 8>, 8>(
    array<u32, 8>(1, 3, 5, 15, 17, 51, 85, 255),
    array<u32, 8>(3, 2, 15, 10, 51, 34, 255, 170),
    array<u32, 8>(5, 15, 4, 12, 85, 255, 68, 204),
    array<u32, 8>(15, 10, 12, 8, 255, 170, 204, 136),
    array<u32, 8>(17, 51, 85, 255, 16, 48, 80, 240),
    array<u32, 8>(51, 34, 255, 170, 48, 32, 240, 160),
    array<u32, 8>(85, 255, 68, 204, 80, 240, 64, 192),
    array<u32, 8>(255, 170, 204, 136, 240, 160, 192, 128),
);

// Note: should be const
var<private> RAY_TO_LEAF_OCCUPANCY_BITMASK_LUT: array<array<u32, 16>, 64> = array<array<u32, 16>, 64>(
    array<u32, 16>(1,0,15,0,65537,65537,983055,983055,4369,0,65535,0,286331153,286331153,4294967295,4294967295,),
    array<u32, 16>(3,0,14,0,196611,196611,917518,917518,13107,0,61166,0,858993459,858993459,4008636142,4008636142,),
    array<u32, 16>(7,0,12,0,458759,458759,786444,786444,30583,0,52428,0,2004318071,2004318071,3435973836,3435973836,),
    array<u32, 16>(15,0,8,0,983055,983055,524296,524296,65535,0,34952,0,4294967295,4294967295,2290649224,2290649224,),
    array<u32, 16>(17,0,255,0,1114129,1114129,16711935,16711935,4368,0,65520,0,286265616,286265616,4293984240,4293984240,),
    array<u32, 16>(51,0,238,0,3342387,3342387,15597806,15597806,13104,0,61152,0,858796848,858796848,4007718624,4007718624,),
    array<u32, 16>(119,0,204,0,7798903,7798903,13369548,13369548,30576,0,52416,0,2003859312,2003859312,3435187392,3435187392,),
    array<u32, 16>(255,0,136,0,16711935,16711935,8913032,8913032,65520,0,34944,0,4293984240,4293984240,2290124928,2290124928,),
    array<u32, 16>(273,0,4095,0,17891601,17891601,268374015,268374015,4352,0,65280,0,285217024,285217024,4278255360,4278255360,),
    array<u32, 16>(819,0,3822,0,53674803,53674803,250482414,250482414,13056,0,60928,0,855651072,855651072,3993038336,3993038336,),
    array<u32, 16>(1911,0,3276,0,125241207,125241207,214699212,214699212,30464,0,52224,0,1996519168,1996519168,3422604288,3422604288,),
    array<u32, 16>(4095,0,2184,0,268374015,268374015,143132808,143132808,65280,0,34816,0,4278255360,4278255360,2281736192,2281736192,),
    array<u32, 16>(4369,0,65535,0,286331153,286331153,4294967295,4294967295,4096,0,61440,0,268439552,268439552,4026593280,4026593280,),
    array<u32, 16>(13107,0,61166,0,858993459,858993459,4008636142,4008636142,12288,0,57344,0,805318656,805318656,3758153728,3758153728,),
    array<u32, 16>(30583,0,52428,0,2004318071,2004318071,3435973836,3435973836,28672,0,49152,0,1879076864,1879076864,3221274624,3221274624,),
    array<u32, 16>(65535,0,34952,0,4294967295,4294967295,2290649224,2290649224,61440,0,32768,0,4026593280,4026593280,2147516416,2147516416,),
    array<u32, 16>(65537,0,983055,0,65536,65537,983040,983055,286331153,0,4294967295,0,286326784,286331153,4294901760,4294967295,),
    array<u32, 16>(196611,0,917518,0,196608,196611,917504,917518,858993459,0,4008636142,0,858980352,858993459,4008574976,4008636142,),
    array<u32, 16>(458759,0,786444,0,458752,458759,786432,786444,2004318071,0,3435973836,0,2004287488,2004318071,3435921408,3435973836,),
    array<u32, 16>(983055,0,524296,0,983040,983055,524288,524296,4294967295,0,2290649224,0,4294901760,4294967295,2290614272,2290649224,),
    array<u32, 16>(1114129,0,16711935,0,1114112,1114129,16711680,16711935,286265616,0,4293984240,0,286261248,286265616,4293918720,4293984240,),
    array<u32, 16>(3342387,0,15597806,0,3342336,3342387,15597568,15597806,858796848,0,4007718624,0,858783744,858796848,4007657472,4007718624,),
    array<u32, 16>(7798903,0,13369548,0,7798784,7798903,13369344,13369548,2003859312,0,3435187392,0,2003828736,2003859312,3435134976,3435187392,),
    array<u32, 16>(16711935,0,8913032,0,16711680,16711935,8912896,8913032,4293984240,0,2290124928,0,4293918720,4293984240,2290089984,2290124928,),
    array<u32, 16>(17891601,0,268374015,0,17891328,17891601,268369920,268374015,285217024,0,4278255360,0,285212672,285217024,4278190080,4278255360,),
    array<u32, 16>(53674803,0,250482414,0,53673984,53674803,250478592,250482414,855651072,0,3993038336,0,855638016,855651072,3992977408,3993038336,),
    array<u32, 16>(125241207,0,214699212,0,125239296,125241207,214695936,214699212,1996519168,0,3422604288,0,1996488704,1996519168,3422552064,3422604288,),
    array<u32, 16>(268374015,0,143132808,0,268369920,268374015,143130624,143132808,4278255360,0,2281736192,0,4278190080,4278255360,2281701376,2281736192,),
    array<u32, 16>(286331153,0,4294967295,0,286326784,286331153,4294901760,4294967295,268439552,0,4026593280,0,268435456,268439552,4026531840,4026593280,),
    array<u32, 16>(858993459,0,4008636142,0,858980352,858993459,4008574976,4008636142,805318656,0,3758153728,0,805306368,805318656,3758096384,3758153728,),
    array<u32, 16>(2004318071,0,3435973836,0,2004287488,2004318071,3435921408,3435973836,1879076864,0,3221274624,0,1879048192,1879076864,3221225472,3221274624,),
    array<u32, 16>(4294967295,0,2290649224,0,4294901760,4294967295,2290614272,2290649224,4026593280,0,2147516416,0,4026531840,4026593280,2147483648,2147516416,),
    array<u32, 16>(65537,1,983055,15,0,65537,0,983055,286331153,4369,4294967295,65535,0,286331153,0,4294967295,),
    array<u32, 16>(196611,3,917518,14,0,196611,0,917518,858993459,13107,4008636142,61166,0,858993459,0,4008636142,),
    array<u32, 16>(458759,7,786444,12,0,458759,0,786444,2004318071,30583,3435973836,52428,0,2004318071,0,3435973836,),
    array<u32, 16>(983055,15,524296,8,0,983055,0,524296,4294967295,65535,2290649224,34952,0,4294967295,0,2290649224,),
    array<u32, 16>(1114129,17,16711935,255,0,1114129,0,16711935,286265616,4368,4293984240,65520,0,286265616,0,4293984240,),
    array<u32, 16>(3342387,51,15597806,238,0,3342387,0,15597806,858796848,13104,4007718624,61152,0,858796848,0,4007718624,),
    array<u32, 16>(7798903,119,13369548,204,0,7798903,0,13369548,2003859312,30576,3435187392,52416,0,2003859312,0,3435187392,),
    array<u32, 16>(16711935,255,8913032,136,0,16711935,0,8913032,4293984240,65520,2290124928,34944,0,4293984240,0,2290124928,),
    array<u32, 16>(17891601,273,268374015,4095,0,17891601,0,268374015,285217024,4352,4278255360,65280,0,285217024,0,4278255360,),
    array<u32, 16>(53674803,819,250482414,3822,0,53674803,0,250482414,855651072,13056,3993038336,60928,0,855651072,0,3993038336,),
    array<u32, 16>(125241207,1911,214699212,3276,0,125241207,0,214699212,1996519168,30464,3422604288,52224,0,1996519168,0,3422604288,),
    array<u32, 16>(268374015,4095,143132808,2184,0,268374015,0,143132808,4278255360,65280,2281736192,34816,0,4278255360,0,2281736192,),
    array<u32, 16>(286331153,4369,4294967295,65535,0,286331153,0,4294967295,268439552,4096,4026593280,61440,0,268439552,0,4026593280,),
    array<u32, 16>(858993459,13107,4008636142,61166,0,858993459,0,4008636142,805318656,12288,3758153728,57344,0,805318656,0,3758153728,),
    array<u32, 16>(2004318071,30583,3435973836,52428,0,2004318071,0,3435973836,1879076864,28672,3221274624,49152,0,1879076864,0,3221274624,),
    array<u32, 16>(4294967295,65535,2290649224,34952,0,4294967295,0,2290649224,4026593280,61440,2147516416,32768,0,4026593280,0,2147516416,),
    array<u32, 16>(65537,65537,983055,983055,0,65536,0,983040,286331153,286331153,4294967295,4294967295,0,286326784,0,4294901760,),
    array<u32, 16>(196611,196611,917518,917518,0,196608,0,917504,858993459,858993459,4008636142,4008636142,0,858980352,0,4008574976,),
    array<u32, 16>(458759,458759,786444,786444,0,458752,0,786432,2004318071,2004318071,3435973836,3435973836,0,2004287488,0,3435921408,),
    array<u32, 16>(983055,983055,524296,524296,0,983040,0,524288,4294967295,4294967295,2290649224,2290649224,0,4294901760,0,2290614272,),
    array<u32, 16>(1114129,1114129,16711935,16711935,0,1114112,0,16711680,286265616,286265616,4293984240,4293984240,0,286261248,0,4293918720,),
    array<u32, 16>(3342387,3342387,15597806,15597806,0,3342336,0,15597568,858796848,858796848,4007718624,4007718624,0,858783744,0,4007657472,),
    array<u32, 16>(7798903,7798903,13369548,13369548,0,7798784,0,13369344,2003859312,2003859312,3435187392,3435187392,0,2003828736,0,3435134976,),
    array<u32, 16>(16711935,16711935,8913032,8913032,0,16711680,0,8912896,4293984240,4293984240,2290124928,2290124928,0,4293918720,0,2290089984,),
    array<u32, 16>(17891601,17891601,268374015,268374015,0,17891328,0,268369920,285217024,285217024,4278255360,4278255360,0,285212672,0,4278190080,),
    array<u32, 16>(53674803,53674803,250482414,250482414,0,53673984,0,250478592,855651072,855651072,3993038336,3993038336,0,855638016,0,3992977408,),
    array<u32, 16>(125241207,125241207,214699212,214699212,0,125239296,0,214695936,1996519168,1996519168,3422604288,3422604288,0,1996488704,0,3422552064,),
    array<u32, 16>(268374015,268374015,143132808,143132808,0,268369920,0,143130624,4278255360,4278255360,2281736192,2281736192,0,4278190080,0,2281701376,),
    array<u32, 16>(286331153,286331153,4294967295,4294967295,0,286326784,0,4294901760,268439552,268439552,4026593280,4026593280,0,268435456,0,4026531840,),
    array<u32, 16>(858993459,858993459,4008636142,4008636142,0,858980352,0,4008574976,805318656,805318656,3758153728,3758153728,0,805306368,0,3758096384,),
    array<u32, 16>(2004318071,2004318071,3435973836,3435973836,0,2004287488,0,3435921408,1879076864,1879076864,3221274624,3221274624,0,1879048192,0,3221225472,),
    array<u32, 16>(4294967295,4294967295,2290649224,2290649224,0,4294901760,0,2290614272,4026593280,4026593280,2147516416,2147516416,0,4026531840,0,2147483648,),
);<|MERGE_RESOLUTION|>--- conflicted
+++ resolved
@@ -580,13 +580,8 @@
         var target_bounds = child_bounds_for(current_bounds, target_octant);
         var target_child_key = current_node.children[target_octant];
         let target_is_empty = (
-<<<<<<< HEAD
-            target_child_key >= voxelement_count //!crate::object_pool::key_is_valid
+            target_child_key >= node_count //!crate::object_pool::key_is_valid
             || !is_bitmap_occupied_at_octant(current_node.sized_node_meta, target_octant)
-=======
-            target_child_key >= node_count //!crate::object_pool::key_is_valid
-            || nodes[target_child_key].contains_nodes == 0u
->>>>>>> d706a77c
         );
 
         let target_hit = cube_intersect_ray(target_bounds, ray);
@@ -607,17 +602,6 @@
         } else {
             // ADVANCE
             loop{
-<<<<<<< HEAD
-=======
-                if ((!cube_contains_point(current_bounds, node_stack[node_stack_i - 1].child_center))
-                 || (
-                    target_child_key < node_count //crate::object_pool::key_is_valid
-                    && 0u < nodes[target_child_key].contains_nodes
-                )) {
-                    break;
-                }
-
->>>>>>> d706a77c
                 let step_vec = dda_step_to_next_sibling(
                     ray,
                     &current_d,
@@ -638,7 +622,7 @@
                 if (
                     (!cube_contains_point(current_bounds, node_stack[node_stack_i - 1].child_center))
                     || (
-                      target_child_key < voxelement_count //crate::object_pool::key_is_valid
+                      target_child_key < node_count //crate::object_pool::key_is_valid
                       && is_bitmap_occupied_at_octant(current_node.sized_node_meta, target_octant)
                     )
                 ){
