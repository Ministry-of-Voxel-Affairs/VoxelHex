[package]
name = "shocovox-rs"
<<<<<<< HEAD
version = "0.7.0"
=======
version = "0.5.2"
>>>>>>> 9f0b8106
edition = "2021"
authors = ["Dávid Tóth <toth.david.munka@gmail.com>"]
license = "MIT OR Apache-2.0"

[features]
default = ["bevy_wgpu","dot_vox_support"]
raytracing = ["dep:image", "dep:show-image"]
serialization = ["dep:serde"]
dot_vox_support = ["dep:dot_vox", "dep:nalgebra"]
bevy_wgpu = ["raytracing", "dep:bevy", "dep:crossbeam", "dep:bimap", "dep:bevy_panorbit_camera", "dep:iyes_perf_ui"]

[dependencies]
num-traits = "0.2.19"
serde = { version = "1.0.183", features = ["derive"], optional = true }
bendy = { git = "https://github.com/davids91/bendy.git" , features = ["std", "serde"]}
dot_vox = { version = "5.1.1", optional = true }
nalgebra = { version = "0.33.0", optional = true }
crossbeam = { version = "0.8.4", optional = true }
bimap = { version = "0.6.3", optional = true }

# for example cpu_render
image = { version = "0.25.1", optional = true }
show-image = { version = "0.14.0", optional = true }

# for example bevy_wgpu
bevy = { version = "0.15.0", features = [], optional = true}
#iyes_perf_ui = { version = "0.3.0", features = [], optional = true}
iyes_perf_ui = { git = "https://github.com/IyesGames/iyes_perf_ui.git", features = [], optional = true}
bevy_panorbit_camera = { version = "0.21.1", features = [], optional = true}


# debugging
#linker = "/usr/bin/clang"
#rustflags = ["-Clink-arg=-fuse-ld=lld", "-Clink-arg=-Wl,--no-rosegment"]
#[profile.release] # for flamegraph
#debug = true

[dev-dependencies]
#lldb = "0.0.11" to enable debugging support
# maybe try lldb-sys?!
rand = "0.8.5"
criterion = { version = "0.4", features = ["html_reports"] }

[[bench]]
name = "performance"
harness = false<|MERGE_RESOLUTION|>--- conflicted
+++ resolved
@@ -1,10 +1,7 @@
 [package]
 name = "shocovox-rs"
-<<<<<<< HEAD
+
 version = "0.7.0"
-=======
-version = "0.5.2"
->>>>>>> 9f0b8106
 edition = "2021"
 authors = ["Dávid Tóth <toth.david.munka@gmail.com>"]
 license = "MIT OR Apache-2.0"
