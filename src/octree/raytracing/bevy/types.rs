use crate::octree::V3cf32;
use bevy::{
    asset::Handle,
    ecs::system::Resource,
    math::Vec4,
    reflect::TypePath,
    render::{
        extract_resource::ExtractResource,
        prelude::Image,
        render_graph::RenderLabel,
        render_resource::{
            AsBindGroup, BindGroup, BindGroupLayout, Buffer, CachedComputePipelineId, ShaderType,
        },
        renderer::RenderQueue,
    },
};

#[derive(Clone, ShaderType)]
pub(crate) struct Voxelement {
    pub(crate) albedo_index: u32, // in color palette
    pub(crate) content: u32,
}

#[derive(Clone, ShaderType)]
<<<<<<< HEAD
pub(crate) struct SizedNode {
    /// Cache index of where the voxel values contained in the node start inside the voxels buffer,
    /// or a "none_value". Should the field contain an index, the next voxel_brick_dim^3 elements
    /// inside the @voxels array count as part of the voxels associated with the node
    pub(crate) voxels_start_at: u32,
}

#[derive(Clone, ShaderType)]
=======
>>>>>>> 4c7d89f3
pub struct OctreeMetaData {
    pub ambient_light_color: V3cf32,
    pub ambient_light_position: V3cf32,
    pub(crate) octree_size: u32,
    pub(crate) voxel_brick_dim: u32,
}

#[derive(Debug, Clone, Copy, ShaderType)]
pub struct Viewport {
    pub origin: V3cf32,
    pub direction: V3cf32,
    pub w_h_fov: V3cf32,
}

pub struct ShocoVoxRenderPlugin {
    pub resolution: [u32; 2],
}

#[derive(Resource, Clone, AsBindGroup, TypePath, ExtractResource)]
#[type_path = "shocovox::gpu::ShocoVoxViewingGlass"]
pub struct ShocoVoxViewingGlass {
    #[storage_texture(0, image_format = Rgba8Unorm, access = ReadWrite)]
    pub output_texture: Handle<Image>,

    #[uniform(1, visibility(compute))]
    pub viewport: Viewport,
}

#[derive(Resource, Clone, AsBindGroup, TypePath, ExtractResource)]
#[type_path = "shocovox::gpu::ShocoVoxRenderData"]
pub struct ShocoVoxRenderData {
    pub do_the_thing: bool, //STRICTLY FOR DEBUG REASONS

    // new layout
    // #[uniform(0, visibility(compute))]
    // pub(crate) meta: OctreeMetaData,

    // #[storage(1, visibility(compute))]
    // pub(crate) root_node: SizedNode,

    // #[storage(2, visibility(compute))]
    // pub(crate) nodes: Vec<SizedNode>,

    // #[storage(3, visibility(compute))]
    // pub(crate) children_buffer: Vec<u32>,

    // #[storage(4, visibilty(compute))]
    // pub(crate) voxels: Vec<Voxelement>,

    // #[storage(5, visibility(compute))]
    // pub(crate) color_palette: Vec<Vec4>,
    /// Bits storing information for multiple fields
    /// Each array is the same size, but might be different in terms of bytes per index.
    /// e.g. Nodes have 1 SizedNode under each index, children_buffer have 8, Voxelements have DIM*DIM*DIM
    /// For each index in the array, 2 Bytes of metadata is accounted for.
    /// Structure is the following:
    /// _---------------------------------------------------------------------_
    /// | Byte 0 | metadata                                                   |
    /// |---------------------------------------------------------------------|
    /// |  bit 0 | 1 in case node is used by the raytracing algorithm*        |
    /// |  bit 1 | 1 in case voxel brick is used by the raytracing algorithm  |
    /// |  bit 2 | 1 in case node is a leaf                                   |
    /// |  ...   | unused, potentially: 1 if node has children                |
    /// |  ...   | unused, potentially: 1 if node has user data               |
    /// |  ...   | unused, potentially: 1 if node has voxels                  |
    /// |  ...   | unused, potentially: voxel brick size: 1, full or sparse   |
    /// |---------------------------------------------------------------------|
    /// | Byte 1 | nodes lvl2 occupancy bitmap                                |
    /// `---------------------------------------------------------------------`
    ///
    /// * the same bit is used for children_buffer
    #[storage(5, visibility(compute))]
    pub(crate) data_meta_bytes: Vec<u32>,

    // old layout.. TO BE REMOVED
    #[uniform(0, visibility(compute))]
    pub(crate) octree_meta: OctreeMetaData,

    /// Composite field containing the properties of Nodes
    /// Structure is the following:
    ///  _===================================================================_
    /// | Byte 0  | Node properties                                           |
    /// |---------------------------------------------------------------------|
    /// |  bit 0  | unused - potentially: "node in use do not delete" bit     |
    /// |  bit 1  | unused - potentially: "brick in use do not delete" bit    |
    /// |  bit 2  | 1 in case node is a leaf                                  |
    /// |  bit 3  | 1 in case node is uniform                                 |
    /// |  bit 4  | unused - potentially: 1 if node has voxels                |
    /// |  bit 5  | unused - potentially: voxel brick size: 1, full or sparse |
    /// |  bit 6  | unused - potentially: voxel brick size: 1, full or sparse |
    /// |  bit 7  | unused                                                    |
    /// |=====================================================================|
    /// | Byte 1  | Child occupied                                            |
    /// |---------------------------------------------------------------------|
    /// | If Leaf | each bit is 0 if child brick is empty at octant *(1)      |
    /// | If Node | unused                                                    |
    /// |=====================================================================|
    /// | Byte 2  | Child structure                                           |
    /// |---------------------------------------------------------------------|
    /// | If Leaf | each bit is 0 if child brick is solid, 1 if parted *(1)   |
    /// | If Node | unused                                                    |
    /// |=====================================================================|
    /// | Byte 3  | unused                                                    |
    /// `=====================================================================`
    /// *(1) Only first bit is used in case leaf is uniform
    #[storage(1, visibility(compute))]
<<<<<<< HEAD
    pub(crate) nodes: Vec<SizedNode>,

    /// [u32; 8] for each node, with the structure:
    /// - In case of internal nodes:
    ///   - 8 Index value of node children
    /// - In case of leaf nodes:
    ///   - Byte 1-4: Occupancy bitmap LSB
    ///   - Byte 5-8: Occupancy bitmap MSB
    ///   - Byte 9-12: TBD
    ///   - Byte 13-16: TBD
    ///   - Byte 17-20: TBD
    ///   - Byte 21-24: TBD
    ///   - Byte 25-28: TBD
    ///   - Byte 29-32: TBD
=======
    pub(crate) nodes: Vec<u32>,

    /// Index values for Nodes, 8 value per @SizedNode entry. Each value points to:
    /// In case of Internal Nodes
    /// -----------------------------------------
    ///
    /// In case of Leaf Nodes:
    /// -----------------------------------------
    /// index of where the voxel brick start inside the @voxels buffer.
    /// Leaf node might contain 1 or 8 bricks according to @sized_node_meta, while
>>>>>>> 4c7d89f3
    #[storage(2, visibility(compute))]
    pub node_children: Vec<u32>,

    /// Buffer of Voxel Bricks. Each brick contains voxel_brick_dim^3 elements.
    /// Each Brick has a corresponding 64 bit occupancy bitmap in the @voxel_maps buffer.
    #[storage(3, visibility(compute))]
    pub(crate) voxels: Vec<Voxelement>,

    /// Buffer of Node occupancy bitmaps. Each node has a 64 bit bitmap,
    /// which is stored in 2 * u32 values
    #[storage(4, visibility(compute))]
    pub(crate) node_occupied_bits: Vec<u32>,

    /// Stores each unique color, it is references in @voxels
    /// and in @children_buffer as well( in case of solid bricks )
    #[storage(5, visibility(compute))]
    pub(crate) color_palette: Vec<Vec4>,
}

#[derive(Resource)]
pub(crate) struct ShocoVoxRenderPipeline {
    pub update_tree: bool,

    // The candidates for deletion inside nodes array on page deletion
    pub(crate) victim_pointer: u32,

    pub(crate) render_queue: RenderQueue,
    pub(crate) update_pipeline: CachedComputePipelineId,

    // Render data buffers
    pub(crate) octree_meta_buffer: Option<Buffer>,
    pub(crate) nodes_buffer: Option<Buffer>,
    pub(crate) node_children_buffer: Option<Buffer>,
    pub(crate) voxels_buffer: Option<Buffer>,
    pub(crate) color_palette_buffer: Option<Buffer>,
    pub(crate) data_meta_bytes_buffer: Option<Buffer>,
    pub(crate) readable_data_meta_bytes_buffer: Option<Buffer>,

    pub(crate) viewing_glass_bind_group_layout: BindGroupLayout,
    pub(crate) render_data_bind_group_layout: BindGroupLayout,
    pub(crate) viewing_glass_bind_group: Option<BindGroup>,
    pub(crate) tree_bind_group: Option<BindGroup>,
}

#[derive(Debug, Hash, PartialEq, Eq, Clone, RenderLabel)]
pub(crate) struct ShocoVoxLabel;

pub(crate) struct ShocoVoxRenderNode {
    pub(crate) ready: bool,
    pub(crate) resolution: [u32; 2],
}

#[cfg(test)]
mod types_wgpu_byte_compatibility_tests {
    use super::{OctreeMetaData, Viewport, Voxelement};
    use bevy::render::render_resource::encase::ShaderType;

    #[test]
    fn test_wgpu_compatibility() {
        Viewport::assert_uniform_compat();
        OctreeMetaData::assert_uniform_compat();
        Voxelement::assert_uniform_compat();
    }
}<|MERGE_RESOLUTION|>--- conflicted
+++ resolved
@@ -22,17 +22,6 @@
 }
 
 #[derive(Clone, ShaderType)]
-<<<<<<< HEAD
-pub(crate) struct SizedNode {
-    /// Cache index of where the voxel values contained in the node start inside the voxels buffer,
-    /// or a "none_value". Should the field contain an index, the next voxel_brick_dim^3 elements
-    /// inside the @voxels array count as part of the voxels associated with the node
-    pub(crate) voxels_start_at: u32,
-}
-
-#[derive(Clone, ShaderType)]
-=======
->>>>>>> 4c7d89f3
 pub struct OctreeMetaData {
     pub ambient_light_color: V3cf32,
     pub ambient_light_position: V3cf32,
@@ -66,48 +55,6 @@
 pub struct ShocoVoxRenderData {
     pub do_the_thing: bool, //STRICTLY FOR DEBUG REASONS
 
-    // new layout
-    // #[uniform(0, visibility(compute))]
-    // pub(crate) meta: OctreeMetaData,
-
-    // #[storage(1, visibility(compute))]
-    // pub(crate) root_node: SizedNode,
-
-    // #[storage(2, visibility(compute))]
-    // pub(crate) nodes: Vec<SizedNode>,
-
-    // #[storage(3, visibility(compute))]
-    // pub(crate) children_buffer: Vec<u32>,
-
-    // #[storage(4, visibilty(compute))]
-    // pub(crate) voxels: Vec<Voxelement>,
-
-    // #[storage(5, visibility(compute))]
-    // pub(crate) color_palette: Vec<Vec4>,
-    /// Bits storing information for multiple fields
-    /// Each array is the same size, but might be different in terms of bytes per index.
-    /// e.g. Nodes have 1 SizedNode under each index, children_buffer have 8, Voxelements have DIM*DIM*DIM
-    /// For each index in the array, 2 Bytes of metadata is accounted for.
-    /// Structure is the following:
-    /// _---------------------------------------------------------------------_
-    /// | Byte 0 | metadata                                                   |
-    /// |---------------------------------------------------------------------|
-    /// |  bit 0 | 1 in case node is used by the raytracing algorithm*        |
-    /// |  bit 1 | 1 in case voxel brick is used by the raytracing algorithm  |
-    /// |  bit 2 | 1 in case node is a leaf                                   |
-    /// |  ...   | unused, potentially: 1 if node has children                |
-    /// |  ...   | unused, potentially: 1 if node has user data               |
-    /// |  ...   | unused, potentially: 1 if node has voxels                  |
-    /// |  ...   | unused, potentially: voxel brick size: 1, full or sparse   |
-    /// |---------------------------------------------------------------------|
-    /// | Byte 1 | nodes lvl2 occupancy bitmap                                |
-    /// `---------------------------------------------------------------------`
-    ///
-    /// * the same bit is used for children_buffer
-    #[storage(5, visibility(compute))]
-    pub(crate) data_meta_bytes: Vec<u32>,
-
-    // old layout.. TO BE REMOVED
     #[uniform(0, visibility(compute))]
     pub(crate) octree_meta: OctreeMetaData,
 
@@ -116,8 +63,8 @@
     ///  _===================================================================_
     /// | Byte 0  | Node properties                                           |
     /// |---------------------------------------------------------------------|
-    /// |  bit 0  | unused - potentially: "node in use do not delete" bit     |
-    /// |  bit 1  | unused - potentially: "brick in use do not delete" bit    |
+    /// |  bit 0  | 1 in case node is used by the raytracing algorithm *(2)   |
+    /// |  bit 1  | 1 in case voxel brick is used by the raytracing algorithm |
     /// |  bit 2  | 1 in case node is a leaf                                  |
     /// |  bit 3  | 1 in case node is uniform                                 |
     /// |  bit 4  | unused - potentially: 1 if node has voxels                |
@@ -138,23 +85,8 @@
     /// | Byte 3  | unused                                                    |
     /// `=====================================================================`
     /// *(1) Only first bit is used in case leaf is uniform
+    /// *(2) the same bit is used for node_children and node_occupied_bits
     #[storage(1, visibility(compute))]
-<<<<<<< HEAD
-    pub(crate) nodes: Vec<SizedNode>,
-
-    /// [u32; 8] for each node, with the structure:
-    /// - In case of internal nodes:
-    ///   - 8 Index value of node children
-    /// - In case of leaf nodes:
-    ///   - Byte 1-4: Occupancy bitmap LSB
-    ///   - Byte 5-8: Occupancy bitmap MSB
-    ///   - Byte 9-12: TBD
-    ///   - Byte 13-16: TBD
-    ///   - Byte 17-20: TBD
-    ///   - Byte 21-24: TBD
-    ///   - Byte 25-28: TBD
-    ///   - Byte 29-32: TBD
-=======
     pub(crate) nodes: Vec<u32>,
 
     /// Index values for Nodes, 8 value per @SizedNode entry. Each value points to:
@@ -165,19 +97,18 @@
     /// -----------------------------------------
     /// index of where the voxel brick start inside the @voxels buffer.
     /// Leaf node might contain 1 or 8 bricks according to @sized_node_meta, while
->>>>>>> 4c7d89f3
     #[storage(2, visibility(compute))]
     pub node_children: Vec<u32>,
 
+    /// Buffer of Node occupancy bitmaps. Each node has a 64 bit bitmap,
+    /// which is stored in 2 * u32 values
+    #[storage(3, visibility(compute))]
+    pub(crate) node_occupied_bits: Vec<u32>,
+
     /// Buffer of Voxel Bricks. Each brick contains voxel_brick_dim^3 elements.
     /// Each Brick has a corresponding 64 bit occupancy bitmap in the @voxel_maps buffer.
-    #[storage(3, visibility(compute))]
+    #[storage(4, visibility(compute))]
     pub(crate) voxels: Vec<Voxelement>,
-
-    /// Buffer of Node occupancy bitmaps. Each node has a 64 bit bitmap,
-    /// which is stored in 2 * u32 values
-    #[storage(4, visibility(compute))]
-    pub(crate) node_occupied_bits: Vec<u32>,
 
     /// Stores each unique color, it is references in @voxels
     /// and in @children_buffer as well( in case of solid bricks )
@@ -198,11 +129,11 @@
     // Render data buffers
     pub(crate) octree_meta_buffer: Option<Buffer>,
     pub(crate) nodes_buffer: Option<Buffer>,
+    pub(crate) readable_nodes_buffer: Option<Buffer>,
     pub(crate) node_children_buffer: Option<Buffer>,
+    pub(crate) node_ocbits_buffer: Option<Buffer>,
     pub(crate) voxels_buffer: Option<Buffer>,
     pub(crate) color_palette_buffer: Option<Buffer>,
-    pub(crate) data_meta_bytes_buffer: Option<Buffer>,
-    pub(crate) readable_data_meta_bytes_buffer: Option<Buffer>,
 
     pub(crate) viewing_glass_bind_group_layout: BindGroupLayout,
     pub(crate) render_data_bind_group_layout: BindGroupLayout,
