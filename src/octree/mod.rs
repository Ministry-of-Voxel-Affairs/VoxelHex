--- conflicted
+++ resolved
@@ -91,11 +91,7 @@
                     let child_octant_at_position = child_octant_for(&current_bounds, position);
                     let child_at_position =
                         self.node_children[current_node_key][child_octant_at_position as u32];
-<<<<<<< HEAD
-                    if crate::object_pool::key_might_be_valid(child_at_position) {
-=======
                     if self.nodes.key_is_valid(child_at_position as usize) {
->>>>>>> 77c56552
                         current_node_key = child_at_position as usize;
                         current_bounds =
                             Cube::child_bounds_for(&current_bounds, child_octant_at_position);
@@ -137,11 +133,7 @@
                     let child_octant_at_position = child_octant_for(&current_bounds, position);
                     let child_at_position =
                         self.node_children[current_node_key][child_octant_at_position as u32];
-<<<<<<< HEAD
-                    if crate::object_pool::key_might_be_valid(child_at_position) {
-=======
                     if self.nodes.key_is_valid(child_at_position as usize) {
->>>>>>> 77c56552
                         current_node_key = child_at_position as usize;
                         current_bounds =
                             Cube::child_bounds_for(&current_bounds, child_octant_at_position);
