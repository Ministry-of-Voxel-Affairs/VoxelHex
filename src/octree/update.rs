--- conflicted
+++ resolved
@@ -326,19 +326,14 @@
             });
         }
 
-<<<<<<< HEAD
-        // A vector does not consume significant resources in this case, e.g. a 4096*4096*4096 chunk has depth of 12
-        let mut node_stack = vec![(Self::ROOT_NODE_KEY, root_bounds)];
-=======
         // Nothing to do when data is empty
         if data.is_empty() {
             return Ok(());
         }
 
         // A CPU stack does not consume significant relevant resources, e.g. a 4096*4096*4096 chunk has depth of 12
-        let mut node_stack = vec![(Octree::<T, DIM>::ROOT_NODE_KEY, root_bounds)];
+        let mut node_stack = vec![(Self::ROOT_NODE_KEY, root_bounds)];
         let mut actual_update_size = 0;
->>>>>>> 4c7d89f3
         loop {
             let (current_node_key, current_bounds) = *node_stack.last().unwrap();
             let current_node_key = current_node_key as usize;
@@ -545,16 +540,9 @@
             });
         }
 
-<<<<<<< HEAD
-        // A vector does not consume significant resources in this case, e.g. a 4096*4096*4096 chunk has depth of 12
+        // A CPU stack does not consume significant relevant resources, e.g. a 4096*4096*4096 chunk has depth of 12
         let mut node_stack = vec![(Self::ROOT_NODE_KEY, root_bounds)];
-        let mut parent_target = child_octant_for(&root_bounds, &position); //This init value is never used
-
-=======
-        // A CPU stack does not consume significant relevant resources, e.g. a 4096*4096*4096 chunk has depth of 12
-        let mut node_stack = vec![(Octree::<T, DIM>::ROOT_NODE_KEY, root_bounds)];
         let mut actual_update_size = 0;
->>>>>>> 4c7d89f3
         loop {
             let (current_node_key, current_bounds) = *node_stack.last().unwrap();
             let current_node_key = current_node_key as usize;
