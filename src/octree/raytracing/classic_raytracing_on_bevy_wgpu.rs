--- conflicted
+++ resolved
@@ -72,7 +72,6 @@
         let mut nodes = Vec::new();
         let mut voxels = Vec::new();
         for i in 0..self.nodes.len() {
-<<<<<<< HEAD
             if !self.nodes.key_is_valid(i) {
                 continue;
             }
@@ -94,9 +93,9 @@
                     },
                 );
                 sized_node.voxels_start_at = voxels.len() as u32;
-                for x in 0..DIM {
+                for z in 0..DIM {
                     for y in 0..DIM {
-                        for z in 0..DIM {
+                        for x in 0..DIM {
                             let albedo = data[x][y][z].albedo();
                             let content = data[x][y][z].user_data();
                             voxels.push(Voxelement {
@@ -108,30 +107,6 @@
                                 ),
                                 content,
                             })
-=======
-            match self.nodes.get(i) {
-                NodeContent::Leaf(data) => {
-                    nodes.push(SizedNode {
-                        contains_nodes: 1,
-                        children: self.node_children[i].get_full(),
-                        voxels_start_at: voxels.len() as u32,
-                    });
-                    for z in 0..DIM {
-                        for y in 0..DIM {
-                            for x in 0..DIM {
-                                let albedo = data[x][y][z].albedo();
-                                let content = data[x][y][z].user_data();
-                                voxels.push(Voxelement {
-                                    albedo: Color::rgba(
-                                        albedo[0] as f32 / 255.,
-                                        albedo[1] as f32 / 255.,
-                                        albedo[2] as f32 / 255.,
-                                        albedo[3] as f32 / 255.,
-                                    ),
-                                    content,
-                                })
-                            }
->>>>>>> d706a77c
                         }
                     }
                 }
